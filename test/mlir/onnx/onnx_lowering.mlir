--- conflicted
+++ resolved
@@ -534,7 +534,6 @@
   // CHECK: return [[RES]] : memref<?x10xf32>
 }
 
-<<<<<<< HEAD
 func @test_reducemax(%arg0 : tensor<3x2x2xf32>) -> tensor<*xf32> {
   %0 ="onnx.ReduceMax"(%arg0) {axes=[1], keepdims = 0 : i32} : (tensor<3x2x2xf32>)-> tensor<*xf32>
   "std.return"(%0) : (tensor<*xf32>) -> ()
@@ -643,7 +642,8 @@
   // CHECK: store [[REDUCE]], [[RES]][%arg1, %arg3] : memref<3x2xf32>
   // CHECK: }
   // CHECK: return [[RES]] : memref<3x2xf32>
-=======
+}
+  
 func @test_softmax(%arg0 : tensor<10x10xf32>) -> tensor<*xf32> {
   %0 = "onnx.Softmax"(%arg0) {Softmax.axis=1:i32} : (tensor<10x10xf32>) -> tensor<*xf32>
   "std.return"(%0) : (tensor<*xf32>) -> ()
@@ -688,5 +688,4 @@
   // CHECK: dealloc [[SUM]] : memref<f32>
   // CHECK: dealloc [[MAX]] : memref<f32>
   // CHECK: return [[RES]] : memref<10x10xf32>
->>>>>>> e89e5169
 }