// RUN: onnf-opt --shape-inference --lower-frontend %s -split-input-file | FileCheck %s

func @test_add(%arg0 : tensor<10x10xf32>, %arg1 : tensor<10x10xf32>) -> tensor<*xf32> {
  %0 = "onnx.Add"(%arg0, %arg1) : (tensor<10x10xf32>, tensor<10x10xf32>) -> tensor<*xf32>
  "std.return"(%0) : (tensor<*xf32>) -> ()

  // CHECK-LABEL: test_add
  // CHECK: [[RES:%.+]] = alloc() : memref<10x10xf32>
  // CHECK: [[DEF_LOOPS:%.+]]:2 = krnl.define_loops 2
  // CHECK: [[OPT_LOOPS:%.+]]:2 = krnl.optimize_loops  {
  // CHECK:   krnl.return_loops [[DEF_LOOPS]]#0, [[DEF_LOOPS]]#1
  // CHECK: } : () -> (!krnl.loop, !krnl.loop)
  // CHECK: krnl.iterate([[OPT_LOOPS]]#0, [[OPT_LOOPS]]#1) with ([[DEF_LOOPS]]#0 -> %arg2 = 0 to 10, [[DEF_LOOPS]]#1 -> %arg3 = 0 to 10) {
  // CHECK: [[LOAD1:%.+]] = load %arg0[%arg2, %arg3] : memref<10x10xf32>
  // CHECK: [[LOAD2:%.+]] = load %arg1[%arg2, %arg3] : memref<10x10xf32>
  // CHECK: [[ADDF:%.+]] = addf [[LOAD1]], [[LOAD2]] : f32
  // CHECK: store [[ADDF]], [[RES]][%arg2, %arg3] : memref<10x10xf32>
  // CHECK: return [[RES]] : memref<10x10xf32>
}

func @test_mul(%arg0 : tensor<10x10xf32>, %arg1 : tensor<10x10xf32>) -> tensor<*xf32> {
  %0 = "onnx.Mul"(%arg0, %arg1) : (tensor<10x10xf32>, tensor<10x10xf32>) -> tensor<*xf32>
  "std.return"(%0) : (tensor<*xf32>) -> ()

  // CHECK-LABEL: test_mul
  // CHECK: [[RES:%.+]] = alloc() : memref<10x10xf32>
  // CHECK: [[DEF_LOOPS:%.+]]:2 = krnl.define_loops 2
  // CHECK: [[OPT_LOOPS:%.+]]:2 = krnl.optimize_loops  {
  // CHECK:   krnl.return_loops [[DEF_LOOPS]]#0, [[DEF_LOOPS]]#1
  // CHECK: } : () -> (!krnl.loop, !krnl.loop)
  // CHECK: krnl.iterate([[OPT_LOOPS]]#0, [[OPT_LOOPS]]#1) with ([[DEF_LOOPS]]#0 -> %arg2 = 0 to 10, [[DEF_LOOPS]]#1 -> %arg3 = 0 to 10) {
  // CHECK: [[LOAD1:%.+]] = load %arg0[%arg2, %arg3] : memref<10x10xf32>
  // CHECK: [[LOAD2:%.+]] = load %arg1[%arg2, %arg3] : memref<10x10xf32>
  // CHECK: [[MULF:%.+]] = mulf [[LOAD1]], [[LOAD2]] : f32
  // CHECK: store [[MULF]], [[RES]][%arg2, %arg3] : memref<10x10xf32>
  // CHECK: return [[RES]] : memref<10x10xf32>
}

func @test_div(%arg0 : tensor<10x10xf32>, %arg1 : tensor<10x10xf32>) -> tensor<*xf32> {
  %0 = "onnx.Div"(%arg0, %arg1) : (tensor<10x10xf32>, tensor<10x10xf32>) -> tensor<*xf32>
  "std.return"(%0) : (tensor<*xf32>) -> ()

  // CHECK-LABEL: test_div
  // CHECK: [[RES:%.+]] = alloc() : memref<10x10xf32>
  // CHECK: [[DEF_LOOPS:%.+]]:2 = krnl.define_loops 2
  // CHECK: [[OPT_LOOPS:%.+]]:2 = krnl.optimize_loops  {
  // CHECK:   krnl.return_loops [[DEF_LOOPS]]#0, [[DEF_LOOPS]]#1
  // CHECK: } : () -> (!krnl.loop, !krnl.loop)
  // CHECK: krnl.iterate([[OPT_LOOPS]]#0, [[OPT_LOOPS]]#1) with ([[DEF_LOOPS]]#0 -> %arg2 = 0 to 10, [[DEF_LOOPS]]#1 -> %arg3 = 0 to 10) {
  // CHECK: [[LOAD1:%.+]] = load %arg0[%arg2, %arg3] : memref<10x10xf32>
  // CHECK: [[LOAD2:%.+]] = load %arg1[%arg2, %arg3] : memref<10x10xf32>
  // CHECK: [[DIVF:%.+]] = divf [[LOAD1]], [[LOAD2]] : f32
  // CHECK: store [[DIVF]], [[RES]][%arg2, %arg3] : memref<10x10xf32>
  // CHECK: return [[RES]] : memref<10x10xf32>
}

func @test_sub(%arg0 : tensor<10x10xf32>, %arg1 : tensor<10x10xf32>) -> tensor<*xf32> {
  %0 = "onnx.Sub"(%arg0, %arg1) : (tensor<10x10xf32>, tensor<10x10xf32>) -> tensor<*xf32>
  "std.return"(%0) : (tensor<*xf32>) -> ()

  // CHECK-LABEL: test_sub
  // CHECK: [[RES:%.+]] = alloc() : memref<10x10xf32>
  // CHECK: [[DEF_LOOPS:%.+]]:2 = krnl.define_loops 2
  // CHECK: [[OPT_LOOPS:%.+]]:2 = krnl.optimize_loops  {
  // CHECK:   krnl.return_loops [[DEF_LOOPS]]#0, [[DEF_LOOPS]]#1
  // CHECK: } : () -> (!krnl.loop, !krnl.loop)
  // CHECK: krnl.iterate([[OPT_LOOPS]]#0, [[OPT_LOOPS]]#1) with ([[DEF_LOOPS]]#0 -> %arg2 = 0 to 10, [[DEF_LOOPS]]#1 -> %arg3 = 0 to 10) {
  // CHECK: [[LOAD1:%.+]] = load %arg0[%arg2, %arg3] : memref<10x10xf32>
  // CHECK: [[LOAD2:%.+]] = load %arg1[%arg2, %arg3] : memref<10x10xf32>
  // CHECK: [[SUBF:%.+]] = subf [[LOAD1]], [[LOAD2]] : f32
  // CHECK: store [[SUBF]], [[RES]][%arg2, %arg3] : memref<10x10xf32>
  // CHECK: return [[RES]] : memref<10x10xf32>
}

func @test_and(%arg0 : tensor<10x10xi32>, %arg1 : tensor<10x10xi32>) -> tensor<*xi32> {
  %0 = "onnx.And"(%arg0, %arg1) : (tensor<10x10xi32>, tensor<10x10xi32>) -> tensor<*xi32>
  "std.return"(%0) : (tensor<*xi32>) -> ()

  // CHECK-LABEL: test_and
  // CHECK: [[RES:%.+]] = alloc() : memref<10x10xi32>
  // CHECK: [[DEF_LOOPS:%.+]]:2 = krnl.define_loops 2
  // CHECK: [[OPT_LOOPS:%.+]]:2 = krnl.optimize_loops  {
  // CHECK:   krnl.return_loops [[DEF_LOOPS]]#0, [[DEF_LOOPS]]#1
  // CHECK: } : () -> (!krnl.loop, !krnl.loop)
  // CHECK: krnl.iterate([[OPT_LOOPS]]#0, [[OPT_LOOPS]]#1) with ([[DEF_LOOPS]]#0 -> %arg2 = 0 to 10, [[DEF_LOOPS]]#1 -> %arg3 = 0 to 10) {
  // CHECK: [[LOAD1:%.+]] = load %arg0[%arg2, %arg3] : memref<10x10xi32>
  // CHECK: [[LOAD2:%.+]] = load %arg1[%arg2, %arg3] : memref<10x10xi32>
  // CHECK: [[AND:%.+]] = and [[LOAD1]], [[LOAD2]] : i32
  // CHECK: store [[AND]], [[RES]][%arg2, %arg3] : memref<10x10xi32>
  // CHECK: return [[RES]] : memref<10x10xi32>
}

func @test_or(%arg0 : tensor<10x10xi32>, %arg1 : tensor<10x10xi32>) -> tensor<*xi32> {
  %0 = "onnx.Or"(%arg0, %arg1) : (tensor<10x10xi32>, tensor<10x10xi32>) -> tensor<*xi32>
  "std.return"(%0) : (tensor<*xi32>) -> ()

  // CHECK-LABEL: test_or
  // CHECK: [[RES:%.+]] = alloc() : memref<10x10xi32>
  // CHECK: [[DEF_LOOPS:%.+]]:2 = krnl.define_loops 2
  // CHECK: [[OPT_LOOPS:%.+]]:2 = krnl.optimize_loops  {
  // CHECK:   krnl.return_loops [[DEF_LOOPS]]#0, [[DEF_LOOPS]]#1
  // CHECK: } : () -> (!krnl.loop, !krnl.loop)
  // CHECK: krnl.iterate([[OPT_LOOPS]]#0, [[OPT_LOOPS]]#1) with ([[DEF_LOOPS]]#0 -> %arg2 = 0 to 10, [[DEF_LOOPS]]#1 -> %arg3 = 0 to 10) {
  // CHECK: [[LOAD1:%.+]] = load %arg0[%arg2, %arg3] : memref<10x10xi32>
  // CHECK: [[LOAD2:%.+]] = load %arg1[%arg2, %arg3] : memref<10x10xi32>
  // CHECK: [[OR:%.+]] = or [[LOAD1]], [[LOAD2]] : i32
  // CHECK: store [[OR]], [[RES]][%arg2, %arg3] : memref<10x10xi32>
  // CHECK: return [[RES]] : memref<10x10xi32>
}

func @test_xor(%arg0 : tensor<10x10xi32>, %arg1 : tensor<10x10xi32>) -> tensor<*xi32> {
  %0 = "onnx.Xor"(%arg0, %arg1) : (tensor<10x10xi32>, tensor<10x10xi32>) -> tensor<*xi32>
  "std.return"(%0) : (tensor<*xi32>) -> ()

  // CHECK-LABEL: test_xor
  // CHECK: [[RES:%.+]] = alloc() : memref<10x10xi32>
  // CHECK: [[DEF_LOOPS:%.+]]:2 = krnl.define_loops 2
  // CHECK: [[OPT_LOOPS:%.+]]:2 = krnl.optimize_loops  {
  // CHECK:   krnl.return_loops [[DEF_LOOPS]]#0, [[DEF_LOOPS]]#1
  // CHECK: } : () -> (!krnl.loop, !krnl.loop)
  // CHECK: krnl.iterate([[OPT_LOOPS]]#0, [[OPT_LOOPS]]#1) with ([[DEF_LOOPS]]#0 -> %arg2 = 0 to 10, [[DEF_LOOPS]]#1 -> %arg3 = 0 to 10) {
  // CHECK: [[LOAD1:%.+]] = load %arg0[%arg2, %arg3] : memref<10x10xi32>
  // CHECK: [[LOAD2:%.+]] = load %arg1[%arg2, %arg3] : memref<10x10xi32>
  // CHECK: [[XOR:%.+]] = xor [[LOAD1]], [[LOAD2]] : i32
  // CHECK: store [[XOR]], [[RES]][%arg2, %arg3] : memref<10x10xi32>
  // CHECK: return [[RES]] : memref<10x10xi32>
}

func @test_exp(%arg0 : tensor<?x10xf32>) -> tensor<*xf32> {
  %0 = "onnx.Exp"(%arg0) : (tensor<?x10xf32>) -> tensor<*xf32>
  "std.return"(%0) : (tensor<*xf32>) -> ()

  // CHECK-LABEL: test_exp
  // CHECK: [[DIM_0:%.+]] = dim %arg0, 0 : memref<?x10xf32>
  // CHECK: [[RES:%.+]] = alloc([[DIM_0]]) : memref<?x10xf32>
  // CHECK: [[DEF_LOOPS:%.+]]:2 = krnl.define_loops 2
  // CHECK: [[OPT_LOOPS:%.+]]:2 = krnl.optimize_loops  {
  // CHECK:   krnl.return_loops [[DEF_LOOPS]]#0, [[DEF_LOOPS]]#1
  // CHECK: } : () -> (!krnl.loop, !krnl.loop)
  // CHECK: [[DIM_2:%.+]] = dim %arg0, 0 : memref<?x10xf32>
  // CHECK: krnl.iterate([[OPT_LOOPS]]#0, [[OPT_LOOPS]]#1) with ([[DEF_LOOPS]]#0 -> %arg1 = 0 to [[DIM_2]], [[DEF_LOOPS]]#1 -> %arg2 = 0 to 10) {
  // CHECK: [[LOAD:%.+]] = load %arg0[%arg1, %arg2] : memref<?x10xf32>
  // CHECK: [[EXP:%.+]] = exp [[LOAD]] : f32
  // CHECK: store [[EXP]], [[RES]][%arg1, %arg2] : memref<?x10xf32>
  // CHECK: return [[RES]] : memref<?x10xf32>
}

func @test_tanh(%arg0 : tensor<?x10xf32>) -> tensor<*xf32> {
  %0 = "onnx.Tanh"(%arg0) : (tensor<?x10xf32>) -> tensor<*xf32>
  "std.return"(%0) : (tensor<*xf32>) -> ()

  // CHECK-LABEL: test_tanh
  // CHECK: [[DIM_0:%.+]] = dim %arg0, 0 : memref<?x10xf32>
  // CHECK: [[RES:%.+]] = alloc([[DIM_0]]) : memref<?x10xf32>
  // CHECK: [[DEF_LOOPS:%.+]]:2 = krnl.define_loops 2
  // CHECK: [[OPT_LOOPS:%.+]]:2 = krnl.optimize_loops  {
  // CHECK:   krnl.return_loops [[DEF_LOOPS]]#0, [[DEF_LOOPS]]#1
  // CHECK: } : () -> (!krnl.loop, !krnl.loop)
  // CHECK: [[DIM_2:%.+]] = dim %arg0, 0 : memref<?x10xf32>
  // CHECK: krnl.iterate([[OPT_LOOPS]]#0, [[OPT_LOOPS]]#1) with ([[DEF_LOOPS]]#0 -> %arg1 = 0 to [[DIM_2]], [[DEF_LOOPS]]#1 -> %arg2 = 0 to 10) {
  // CHECK: [[LOAD:%.+]] = load %arg0[%arg1, %arg2] : memref<?x10xf32>
  // CHECK: [[TANH:%.+]] = tanh [[LOAD]] : f32
  // CHECK: store [[TANH]], [[RES]][%arg1, %arg2] : memref<?x10xf32>
  // CHECK: return [[RES]] : memref<?x10xf32>
}

func @test_sinh(%arg0 : tensor<?x10xf32>) -> tensor<*xf32> {
  %0 = "onnx.Sinh"(%arg0) : (tensor<?x10xf32>) -> tensor<*xf32>
  "std.return"(%0) : (tensor<*xf32>) -> ()

  // CHECK-LABEL: test_sinh
  // CHECK: [[DIM_0:%.+]] = dim %arg0, 0 : memref<?x10xf32>
  // CHECK: [[RES:%.+]] = alloc([[DIM_0]]) : memref<?x10xf32>
  // CHECK: [[DEF_LOOPS:%.+]]:2 = krnl.define_loops 2
  // CHECK: [[OPT_LOOPS:%.+]]:2 = krnl.optimize_loops  {
  // CHECK:   krnl.return_loops [[DEF_LOOPS]]#0, [[DEF_LOOPS]]#1
  // CHECK: } : () -> (!krnl.loop, !krnl.loop)
  // CHECK: [[DIM_2:%.+]] = dim %arg0, 0 : memref<?x10xf32>
  // CHECK: krnl.iterate([[OPT_LOOPS]]#0, [[OPT_LOOPS]]#1) with ([[DEF_LOOPS]]#0 -> %arg1 = 0 to [[DIM_2]], [[DEF_LOOPS]]#1 -> %arg2 = 0 to 10) {
  // CHECK: [[LOAD:%.+]] = load %arg0[%arg1, %arg2] : memref<?x10xf32>
  // CHECK: [[ZERO:%.+]] = constant {{0.+}} : f32
  // CHECK: [[TWO:%.+]] = constant {{2.+}} : f32
  // CHECK: [[NLOAD:%.+]] = subf [[ZERO]], [[LOAD]] : f32
  // CHECK: [[EXP:%.+]] = exp [[LOAD]] : f32
  // CHECK: [[NEXP:%.+]] = exp [[NLOAD]] : f32
  // CHECK: [[DIVIDEND:%.+]] = subf [[EXP]], [[NEXP]] : f32
  // CHECK: [[SINH_RES:%.+]] = divf [[DIVIDEND]], [[TWO]] : f32
  // CHECK: store [[SINH_RES]], [[RES]][%arg1, %arg2] : memref<?x10xf32>
  // CHECK: return [[RES]] : memref<?x10xf32>
}

func @test_cosh(%arg0 : tensor<?x10xf32>) -> tensor<*xf32> {
  %0 = "onnx.Cosh"(%arg0) : (tensor<?x10xf32>) -> tensor<*xf32>
  "std.return"(%0) : (tensor<*xf32>) -> ()

  // CHECK-LABEL: test_cosh
  // CHECK: [[DIM_0:%.+]] = dim %arg0, 0 : memref<?x10xf32>
  // CHECK: [[RES:%.+]] = alloc([[DIM_0]]) : memref<?x10xf32>
  // CHECK: [[DEF_LOOPS:%.+]]:2 = krnl.define_loops 2
  // CHECK: [[OPT_LOOPS:%.+]]:2 = krnl.optimize_loops  {
  // CHECK:   krnl.return_loops [[DEF_LOOPS]]#0, [[DEF_LOOPS]]#1
  // CHECK: } : () -> (!krnl.loop, !krnl.loop)
  // CHECK: [[DIM_2:%.+]] = dim %arg0, 0 : memref<?x10xf32>
  // CHECK: krnl.iterate([[OPT_LOOPS]]#0, [[OPT_LOOPS]]#1) with ([[DEF_LOOPS]]#0 -> %arg1 = 0 to [[DIM_2]], [[DEF_LOOPS]]#1 -> %arg2 = 0 to 10) {
  // CHECK: [[LOAD:%.+]] = load %arg0[%arg1, %arg2] : memref<?x10xf32>
  // CHECK: [[ZERO:%.+]] = constant {{0.+}} : f32
  // CHECK: [[TWO:%.+]] = constant {{2.+}} : f32
  // CHECK: [[NLOAD:%.+]] = subf [[ZERO]], [[LOAD]] : f32
  // CHECK: [[EXP:%.+]] = exp [[LOAD]] : f32
  // CHECK: [[NEXP:%.+]] = exp [[NLOAD]] : f32
  // CHECK: [[DIVIDEND:%.+]] = addf [[EXP]], [[NEXP]] : f32
  // CHECK: [[COSH_RES:%.+]] = divf [[DIVIDEND]], [[TWO]] : f32
  // CHECK: store [[COSH_RES]], [[RES]][%arg1, %arg2] : memref<?x10xf32>
  // CHECK: return [[RES]] : memref<?x10xf32>
}

func @test_cos(%arg0 : tensor<?x10xf32>) -> tensor<*xf32> {
  %0 = "onnx.Cos"(%arg0) : (tensor<?x10xf32>) -> tensor<*xf32>
  "std.return"(%0) : (tensor<*xf32>) -> ()

  // CHECK-LABEL: test_cos
  // CHECK: [[DIM_0:%.+]] = dim %arg0, 0 : memref<?x10xf32>
  // CHECK: [[RES:%.+]] = alloc([[DIM_0]]) : memref<?x10xf32>
  // CHECK: [[DEF_LOOPS:%.+]]:2 = krnl.define_loops 2
  // CHECK: [[OPT_LOOPS:%.+]]:2 = krnl.optimize_loops  {
  // CHECK:   krnl.return_loops [[DEF_LOOPS]]#0, [[DEF_LOOPS]]#1
  // CHECK: } : () -> (!krnl.loop, !krnl.loop)
  // CHECK: [[DIM_2:%.+]] = dim %arg0, 0 : memref<?x10xf32>
  // CHECK: krnl.iterate([[OPT_LOOPS]]#0, [[OPT_LOOPS]]#1) with ([[DEF_LOOPS]]#0 -> %arg1 = 0 to [[DIM_2]], [[DEF_LOOPS]]#1 -> %arg2 = 0 to 10) {
  // CHECK: [[LOAD:%.+]] = load %arg0[%arg1, %arg2] : memref<?x10xf32>
  // CHECK: [[COS:%.+]] = cos [[LOAD]] : f32
  // CHECK: store [[COS]], [[RES]][%arg1, %arg2] : memref<?x10xf32>
  // CHECK: return [[RES]] : memref<?x10xf32>
}

func @test_log(%arg0 : tensor<?x10xf32>) -> tensor<*xf32> {
  %0 = "onnx.Log"(%arg0) : (tensor<?x10xf32>) -> tensor<*xf32>
  "std.return"(%0) : (tensor<*xf32>) -> ()

  // CHECK-LABEL: test_log
  // CHECK: [[DIM_0:%.+]] = dim %arg0, 0 : memref<?x10xf32>
  // CHECK: [[RES:%.+]] = alloc([[DIM_0]]) : memref<?x10xf32>
  // CHECK: [[DEF_LOOPS:%.+]]:2 = krnl.define_loops 2
  // CHECK: [[OPT_LOOPS:%.+]]:2 = krnl.optimize_loops  {
  // CHECK:   krnl.return_loops [[DEF_LOOPS]]#0, [[DEF_LOOPS]]#1
  // CHECK: } : () -> (!krnl.loop, !krnl.loop)
  // CHECK: [[DIM_2:%.+]] = dim %arg0, 0 : memref<?x10xf32>
  // CHECK: krnl.iterate([[OPT_LOOPS]]#0, [[OPT_LOOPS]]#1) with ([[DEF_LOOPS]]#0 -> %arg1 = 0 to [[DIM_2]], [[DEF_LOOPS]]#1 -> %arg2 = 0 to 10) {
  // CHECK: [[LOAD:%.+]] = load %arg0[%arg1, %arg2] : memref<?x10xf32>
  // CHECK: [[LOG:%.+]] = log [[LOAD]] : f32
  // CHECK: store [[LOG]], [[RES]][%arg1, %arg2] : memref<?x10xf32>
  // CHECK: return [[RES]] : memref<?x10xf32>
}

func @test_sigmoid(%arg0 : tensor<?x10xf32>) -> tensor<*xf32> {
  %0 = "onnx.Sigmoid"(%arg0) : (tensor<?x10xf32>) -> tensor<*xf32>
  "std.return"(%0) : (tensor<*xf32>) -> ()

  // CHECK-LABEL: test_sigmoid
  // CHECK: [[DIM_0:%.+]] = dim %arg0, 0 : memref<?x10xf32>
  // CHECK: [[RES:%.+]] = alloc([[DIM_0]]) : memref<?x10xf32>
  // CHECK: [[DEF_LOOPS:%.+]]:2 = krnl.define_loops 2
  // CHECK: [[OPT_LOOPS:%.+]]:2 = krnl.optimize_loops  {
  // CHECK:   krnl.return_loops [[DEF_LOOPS]]#0, [[DEF_LOOPS]]#1
  // CHECK: } : () -> (!krnl.loop, !krnl.loop)
  // CHECK: [[DIM_2:%.+]] = dim %arg0, 0 : memref<?x10xf32>
  // CHECK: krnl.iterate([[OPT_LOOPS]]#0, [[OPT_LOOPS]]#1) with ([[DEF_LOOPS]]#0 -> %arg1 = 0 to [[DIM_2]], [[DEF_LOOPS]]#1 -> %arg2 = 0 to 10) {
  // CHECK: [[LOAD:%.+]] = load %arg0[%arg1, %arg2] : memref<?x10xf32>
  // CHECK: [[ZERO:%.+]] = constant {{0.+}} : f32
  // CHECK: [[ONE:%.+]] = constant {{1.+}} : f32
  // CHECK: [[NLOAD:%.+]] = subf [[ZERO]], [[LOAD]] : f32
  // CHECK: [[NEXP:%.+]] = exp [[NLOAD]] : f32
  // CHECK: [[DIVISOR:%.+]] = addf [[ONE]], [[NEXP]] : f32
  // CHECK: [[SIGMOID_RES:%.+]] = divf [[ONE]], [[DIVISOR]] : f32
  // CHECK: store [[SIGMOID_RES]], [[RES]][%arg1, %arg2] : memref<?x10xf32>
  // CHECK: return [[RES]] : memref<?x10xf32>
}

func @test_relu(%arg0 : tensor<?x10xf32>) -> tensor<*xf32> {
  %0 = "onnx.Relu"(%arg0) : (tensor<?x10xf32>) -> tensor<*xf32>
  "std.return"(%0) : (tensor<*xf32>) -> ()

  // CHECK-LABEL: test_relu
  // CHECK: [[DIM_0:%.+]] = dim %arg0, 0 : memref<?x10xf32>
  // CHECK: [[RES:%.+]] = alloc([[DIM_0]]) : memref<?x10xf32>
  // CHECK: [[DEF_LOOPS:%.+]]:2 = krnl.define_loops 2
  // CHECK: [[OPT_LOOPS:%.+]]:2 = krnl.optimize_loops  {
  // CHECK:   krnl.return_loops [[DEF_LOOPS]]#0, [[DEF_LOOPS]]#1
  // CHECK: } : () -> (!krnl.loop, !krnl.loop)
  // CHECK: [[DIM_2:%.+]] = dim %arg0, 0 : memref<?x10xf32>
  // CHECK: krnl.iterate([[OPT_LOOPS]]#0, [[OPT_LOOPS]]#1) with ([[DEF_LOOPS]]#0 -> %arg1 = 0 to [[DIM_2]], [[DEF_LOOPS]]#1 -> %arg2 = 0 to 10) {
  // CHECK: [[LOAD:%.+]] = load %arg0[%arg1, %arg2] : memref<?x10xf32>
  // CHECK: [[ZERO:%.+]] = constant {{0.+}} : f32
  // CHECK: [[LTZERO:%.+]] = cmpf "olt", [[LOAD]], [[ZERO]] : f32
  // CHECK: [[RELU_RES:%.+]] = select [[LTZERO]], [[ZERO]], [[LOAD]] : f32
  // CHECK: store [[RELU_RES]], [[RES]][%arg1, %arg2] : memref<?x10xf32>
  // CHECK: return [[RES]] : memref<?x10xf32>
}

func @test_reshape(%arg0 : tensor<?x10xf32>, %arg1 : tensor<4xi32>) -> tensor<*xf32> {
  %0 = "onnx.Reshape"(%arg0, %arg1) : (tensor<?x10xf32>, tensor<4xi32>) -> tensor<*xf32>
  "std.return"(%0) : (tensor<*xf32>) -> ()

  // CHECK-LABEL: test_reshape
  // CHECK: [[TYPE_IN_BYTES_0:%.+]] = constant 4 : i64
  // CHECK: [[DIM_0:%.+]] = dim %arg0, 0 : memref<?x10xf32>
  // CHECK: [[DIM_0_CAST:%.+]] = index_cast [[DIM_0]] : index to i64
  // CHECK: [[MUL_0:%.+]] = muli [[TYPE_IN_BYTES_0]], [[DIM_0_CAST]] : i64
  // CHECK: [[CONSTANT_0:%.+]] = constant 10 : i64
  // CHECK: [[TENSOR_SIZE:%.+]] = muli [[MUL_0]], [[CONSTANT_0]] : i64

  // CHECK: [[TYPE_IN_BYTES_1:%.+]] = constant 4 : i64
  // CHECK: %[[CONSTANT_1:.+]] = constant 0 : index
  // CHECK: [[LOAD_0:%.+]] = load %arg1[%[[CONSTANT_1]]] : memref<4xi32>
  // CHECK: [[DIM_1:%.+]] = dim %arg0, 0 : memref<?x10xf32>
  // CHECK: [[DIM_1_CAST:%.+]] = index_cast [[DIM_1]] : index to i32
  // CHECK: [[CONSTANT_2:%.+]] = constant 0 : i32
  // CHECK: [[CMP_0:%.+]] = cmpi "eq", [[LOAD_0]], [[CONSTANT_2]] : i32
  // CHECK: [[SELECT_0:%.+]] = select [[CMP_0]], [[DIM_1_CAST]], [[LOAD_0]] : i32
  // CHECK: [[ZEXTI_0:%.+]] = zexti [[SELECT_0]] : i32 to i64
  // CHECK: [[MUL_1:%.+]] = muli [[TYPE_IN_BYTES_1]], [[ZEXTI_0]] : i64

  // CHECK: %[[CONSTANT_3:.+]] = constant 1 : index
  // CHECK: [[LOAD_1:%.+]] = load %arg1[%[[CONSTANT_3]]] : memref<4xi32>
  // CHECK: [[CONSTANT_3:%.+]] = constant 10 : i32
  // CHECK: [[CONSTANT_4:%.+]] = constant 0 : i32
  // CHECK: [[CMP_1:%.+]] = cmpi "eq", [[LOAD_1]], [[CONSTANT_4]] : i32
  // CHECK: [[SELECT_1:%.+]] = select [[CMP_1]], [[CONSTANT_3]], [[LOAD_1]] : i32
  // CHECK: [[ZEXTI_1:%.+]] = zexti [[SELECT_1]] : i32 to i64
  // CHECK: [[MUL_2:%.+]] = muli [[MUL_1]], [[ZEXTI_1]] : i64

  // CHECK: %[[CONSTANT_5:.+]] = constant 2 : index
  // CHECK: [[LOAD_2:%.+]] = load %arg1[%[[CONSTANT_5]]] : memref<4xi32>
  // CHECK: [[ZEXTI_2:%.+]] = zexti [[LOAD_2]] : i32 to i64
  // CHECK: [[MUL_3:%.+]] = muli [[MUL_2]], [[ZEXTI_2]] : i64

  // CHECK: %[[CONSTANT_6:.+]] = constant 3 : index
  // CHECK: [[LOAD_3:%.+]] = load %arg1[%[[CONSTANT_6]]] : memref<4xi32>
  // CHECK: [[ZEXTI_3:%.+]] = zexti [[LOAD_3]] : i32 to i64
  // CHECK: [[MUL_4:%.+]] = muli [[MUL_3]], [[ZEXTI_3]] : i64

  // CHECK: [[CONSTANT_7:%.+]] = constant 0 : i64
  // CHECK: [[SUB_0:%.+]] = subi [[CONSTANT_7]], [[MUL_4]] : i64

  // CHECK: [[CONSTANT_8:%.+]] = constant -1 : i64
  // CHECK: [[CMP_2:%.+]] = cmpi "eq", [[ZEXTI_0]], [[CONSTANT_8]] : i64
  // CHECK: [[DIVISIGNED_0:%.+]] = divi_signed [[TENSOR_SIZE]], [[SUB_0]] : i64
  // CHECK: [[SELECT_2:%.+]] = select [[CMP_2]], [[DIVISIGNED_0]], [[ZEXTI_0]] : i64
  // CHECK: [[CAST_0:%.+]] = index_cast [[SELECT_2]] : i64 to index

  // CHECK: [[CMP_3:%.+]] = cmpi "eq", [[ZEXTI_1]], [[CONSTANT_8]] : i64
  // CHECK: [[DIVISIGNED_1:%.+]] = divi_signed [[TENSOR_SIZE]], [[SUB_0]] : i64
  // CHECK: [[SELECT_3:%.+]] = select [[CMP_3]], [[DIVISIGNED_1]], [[ZEXTI_1]] : i64
  // CHECK: [[CAST_1:%.+]] = index_cast [[SELECT_3]] : i64 to index

  // CHECK: [[CMP_4:%.+]] = cmpi "eq", [[ZEXTI_2]], [[CONSTANT_8]] : i64
  // CHECK: [[DIVISIGNED_2:%.+]] = divi_signed [[TENSOR_SIZE]], [[SUB_0]] : i64
  // CHECK: [[SELECT_4:%.+]] = select [[CMP_4]], [[DIVISIGNED_2]], [[ZEXTI_2]] : i64
  // CHECK: [[CAST_2:%.+]] = index_cast [[SELECT_4]] : i64 to index

  // CHECK: [[CMP_5:%.+]] = cmpi "eq", [[ZEXTI_3]], [[CONSTANT_8]] : i64
  // CHECK: [[DIVISIGNED_3:%.+]] = divi_signed [[TENSOR_SIZE]], [[SUB_0]] : i64
  // CHECK: [[SELECT_5:%.+]] = select [[CMP_5]], [[DIVISIGNED_3]], [[ZEXTI_3]] : i64
  // CHECK: [[CAST_3:%.+]] = index_cast [[SELECT_5]] : i64 to index

  // CHECK: [[ALLOC:%.+]] = alloc([[CAST_0]], [[CAST_1]], [[CAST_2]], [[CAST_3]]) : memref<?x?x?x?xf32>
  // CHECK: "krnl.memcpy"([[ALLOC]], %arg0, [[TENSOR_SIZE]]) : (memref<?x?x?x?xf32>, memref<?x10xf32>, i64) -> ()
  // CHECK: return [[ALLOC]] : memref<?x?x?x?xf32>
}

func @test_sum(%arg0 : tensor<10x10xf32>, %arg1 : tensor<10x10xf32>) -> tensor<*xf32> {
  %0 = "onnx.Sum"(%arg0, %arg1) : (tensor<10x10xf32>, tensor<10x10xf32>) -> tensor<*xf32>
  "std.return"(%0) : (tensor<*xf32>) -> ()

  // CHECK-LABEL: test_sum
  // CHECK: [[RES:%.+]] = alloc() : memref<10x10xf32>
  // CHECK: [[DEF_LOOPS:%.+]]:2 = krnl.define_loops 2
  // CHECK: [[OPT_LOOPS:%.+]]:2 = krnl.optimize_loops  {
  // CHECK:   krnl.return_loops [[DEF_LOOPS]]#0, [[DEF_LOOPS]]#1
  // CHECK: } : () -> (!krnl.loop, !krnl.loop)
  // CHECK: krnl.iterate([[OPT_LOOPS]]#0, [[OPT_LOOPS]]#1) with ([[DEF_LOOPS]]#0 -> %arg2 = 0 to 10, [[DEF_LOOPS]]#1 -> %arg3 = 0 to 10) {
  // CHECK: [[LOAD1:%.+]] = load %arg0[%arg2, %arg3] : memref<10x10xf32>
  // CHECK: [[LOAD2:%.+]] = load %arg1[%arg2, %arg3] : memref<10x10xf32>
  // CHECK: [[ADD:%.+]] = addf [[LOAD1]], [[LOAD2]] : f32
  // CHECK: store [[ADD]], [[RES]][%arg2, %arg3] : memref<10x10xf32>
  // CHECK: return [[RES]] : memref<10x10xf32>
}

func @test_max(%arg0 : tensor<10x10xf32>, %arg1 : tensor<10x10xf32>) -> tensor<*xf32> {
  %0 = "onnx.Max"(%arg0, %arg1) : (tensor<10x10xf32>, tensor<10x10xf32>) -> tensor<*xf32>
  "std.return"(%0) : (tensor<*xf32>) -> ()

  // CHECK-LABEL: test_max
  // CHECK: [[RES:%.+]] = alloc() : memref<10x10xf32>
  // CHECK: [[DEF_LOOPS:%.+]]:2 = krnl.define_loops 2
  // CHECK: [[OPT_LOOPS:%.+]]:2 = krnl.optimize_loops  {
  // CHECK:   krnl.return_loops [[DEF_LOOPS]]#0, [[DEF_LOOPS]]#1
  // CHECK: } : () -> (!krnl.loop, !krnl.loop)
  // CHECK: krnl.iterate([[OPT_LOOPS]]#0, [[OPT_LOOPS]]#1) with ([[DEF_LOOPS]]#0 -> %arg2 = 0 to 10, [[DEF_LOOPS]]#1 -> %arg3 = 0 to 10) {
  // CHECK: [[LOAD1:%.+]] = load %arg0[%arg2, %arg3] : memref<10x10xf32>
  // CHECK: [[LOAD2:%.+]] = load %arg1[%arg2, %arg3] : memref<10x10xf32>
  // CHECK: [[MAX:%.+]] = cmpf "ogt", [[LOAD1]], [[LOAD2]] : f32
  // CHECK: [[RELU_RES:%.+]] = select [[MAX]], [[LOAD1]], [[LOAD2]] : f32
  // CHECK: store [[RELU_RES]], [[RES]][%arg2, %arg3] : memref<10x10xf32>
  // CHECK: return [[RES]] : memref<10x10xf32>
}

func @test_min(%arg0 : tensor<10x10xf32>, %arg1 : tensor<10x10xf32>) -> tensor<*xf32> {
  %0 = "onnx.Min"(%arg0, %arg1) : (tensor<10x10xf32>, tensor<10x10xf32>) -> tensor<*xf32>
  "std.return"(%0) : (tensor<*xf32>) -> ()

  // CHECK-LABEL: test_min
  // CHECK: [[RES:%.+]] = alloc() : memref<10x10xf32>
  // CHECK: [[DEF_LOOPS:%.+]]:2 = krnl.define_loops 2
  // CHECK: [[OPT_LOOPS:%.+]]:2 = krnl.optimize_loops  {
  // CHECK:   krnl.return_loops [[DEF_LOOPS]]#0, [[DEF_LOOPS]]#1
  // CHECK: } : () -> (!krnl.loop, !krnl.loop)
  // CHECK: krnl.iterate([[OPT_LOOPS]]#0, [[OPT_LOOPS]]#1) with ([[DEF_LOOPS]]#0 -> %arg2 = 0 to 10, [[DEF_LOOPS]]#1 -> %arg3 = 0 to 10) {
  // CHECK: [[LOAD1:%.+]] = load %arg0[%arg2, %arg3] : memref<10x10xf32>
  // CHECK: [[LOAD2:%.+]] = load %arg1[%arg2, %arg3] : memref<10x10xf32>
  // CHECK: [[MIN:%.+]] = cmpf "olt", [[LOAD1]], [[LOAD2]] : f32
  // CHECK: [[RELU_RES:%.+]] = select [[MIN]], [[LOAD1]], [[LOAD2]] : f32
  // CHECK: store [[RELU_RES]], [[RES]][%arg2, %arg3] : memref<10x10xf32>
  // CHECK: return [[RES]] : memref<10x10xf32>
}

func @test_elu(%arg0 : tensor<?x10xf32>) -> tensor<*xf32> {
  %0 = "onnx.Elu"(%arg0) {alpha=2.0:f32} : (tensor<?x10xf32>) -> tensor<*xf32>
  "std.return"(%0) : (tensor<*xf32>) -> ()

  // CHECK-LABEL: test_elu
  // CHECK: [[DIM_0:%.+]] = dim %arg0, 0 : memref<?x10xf32>
  // CHECK: [[RES:%.+]] = alloc([[DIM_0]]) : memref<?x10xf32>
  // CHECK: [[DEF_LOOPS:%.+]]:2 = krnl.define_loops 2
  // CHECK: [[OPT_LOOPS:%.+]]:2 = krnl.optimize_loops  {
  // CHECK:   krnl.return_loops [[DEF_LOOPS]]#0, [[DEF_LOOPS]]#1
  // CHECK: } : () -> (!krnl.loop, !krnl.loop)
  // CHECK: [[DIM_2:%.+]] = dim %arg0, 0 : memref<?x10xf32>
  // CHECK: krnl.iterate([[OPT_LOOPS]]#0, [[OPT_LOOPS]]#1) with ([[DEF_LOOPS]]#0 -> %arg1 = 0 to [[DIM_2]], [[DEF_LOOPS]]#1 -> %arg2 = 0 to 10) {
  // CHECK: [[LOAD:%.+]] = load %arg0[%arg1, %arg2] : memref<?x10xf32>
  // CHECK: [[ZERO:%.+]] = constant {{0.+}} : f32 
  // CHECK: [[ONE:%.+]] = constant {{1.+}} : f32 
  // CHECK: [[ALPHA:%.+]] = constant {{2.+}} : f32 
  // CHECK: [[EXP:%.+]] = exp [[LOAD]] : f32
  // CHECK: [[CMP:%.+]] = cmpf "olt", [[LOAD]], [[ZERO]] : f32
  // CHECK: [[SUB:%.+]] = subf [[EXP]], [[ONE]] : f32
  // CHECK: [[MUL:%.+]] = mulf [[ALPHA]], [[SUB]] : f32
  // CHECK: [[SELECT:%.+]] = select [[CMP]], [[MUL]], [[LOAD]] : f32
  // CHECK: store [[SELECT]], [[RES]][%arg1, %arg2] : memref<?x10xf32>
  // CHECK: return [[RES]] : memref<?x10xf32>
}

func @test_leakyrelu(%arg0 : tensor<?x10xf32>) -> tensor<*xf32> {
  %0 = "onnx.LeakyRelu"(%arg0) {alpha=1.0:f32} : (tensor<?x10xf32>) -> tensor<*xf32>
  "std.return"(%0) : (tensor<*xf32>) -> ()

  // CHECK-LABEL: test_leakyrelu
  // CHECK: [[DIM_0:%.+]] = dim %arg0, 0 : memref<?x10xf32>
  // CHECK: [[RES:%.+]] = alloc([[DIM_0]]) : memref<?x10xf32>
  // CHECK: [[DEF_LOOPS:%.+]]:2 = krnl.define_loops 2
  // CHECK: [[OPT_LOOPS:%.+]]:2 = krnl.optimize_loops  {
  // CHECK:   krnl.return_loops [[DEF_LOOPS]]#0, [[DEF_LOOPS]]#1
  // CHECK: } : () -> (!krnl.loop, !krnl.loop)
  // CHECK: [[DIM_2:%.+]] = dim %arg0, 0 : memref<?x10xf32>
  // CHECK: krnl.iterate([[OPT_LOOPS]]#0, [[OPT_LOOPS]]#1) with ([[DEF_LOOPS]]#0 -> %arg1 = 0 to [[DIM_2]], [[DEF_LOOPS]]#1 -> %arg2 = 0 to 10) {
  // CHECK: [[LOAD:%.+]] = load %arg0[%arg1, %arg2] : memref<?x10xf32>
  // CHECK: [[ZERO:%.+]] = constant {{0.+}} : f32 
  // CHECK: [[ALPHA:%.+]] = constant {{1.+}} : f32 
  // CHECK: [[CMP:%.+]] = cmpf "olt", [[LOAD]], [[ZERO]] : f32
  // CHECK: [[MUL:%.+]] = mulf [[ALPHA]], [[LOAD]] : f32
  // CHECK: [[SELECT:%.+]] = select [[CMP]], [[MUL]], [[LOAD]] : f32
  // CHECK: store [[SELECT]], [[RES]][%arg1, %arg2] : memref<?x10xf32>
  // CHECK: return [[RES]] : memref<?x10xf32>
}

func @test_selu(%arg0 : tensor<?x10xf32>) -> tensor<*xf32> {
  %0 = "onnx.Selu"(%arg0) {alpha=1.0:f32, gamma=2.0:f32} : (tensor<?x10xf32>) -> tensor<*xf32>
  "std.return"(%0) : (tensor<*xf32>) -> ()

  // CHECK-LABEL: test_selu
  // CHECK: [[DIM_0:%.+]] = dim %arg0, 0 : memref<?x10xf32>
  // CHECK: [[RES:%.+]] = alloc([[DIM_0]]) : memref<?x10xf32>
  // CHECK: [[DEF_LOOPS:%.+]]:2 = krnl.define_loops 2
  // CHECK: [[OPT_LOOPS:%.+]]:2 = krnl.optimize_loops  {
  // CHECK:   krnl.return_loops [[DEF_LOOPS]]#0, [[DEF_LOOPS]]#1
  // CHECK: } : () -> (!krnl.loop, !krnl.loop)
  // CHECK: [[DIM_2:%.+]] = dim %arg0, 0 : memref<?x10xf32>
  // CHECK: krnl.iterate([[OPT_LOOPS]]#0, [[OPT_LOOPS]]#1) with ([[DEF_LOOPS]]#0 -> %arg1 = 0 to [[DIM_2]], [[DEF_LOOPS]]#1 -> %arg2 = 0 to 10) {
  // CHECK: [[LOAD:%.+]] = load %arg0[%arg1, %arg2] : memref<?x10xf32>
  // CHECK: [[ZERO:%.+]] = constant {{0.+}} : f32 
  // CHECK: [[ALPHA:%.+]] = constant {{1.+}} : f32 
  // CHECK: [[GAMMA:%.+]] = constant {{2.+}} : f32 
  // CHECK: [[EXP:%.+]] = exp [[LOAD]] : f32
  // CHECK: [[CMP:%.+]] = cmpf "ogt", [[LOAD]], [[ZERO]] : f32
  // CHECK: [[MUL:%.+]] = mulf [[ALPHA]], [[EXP]] : f32
  // CHECK: [[SUB:%.+]] = subf [[MUL]], [[ALPHA]] : f32
  // CHECK: [[SELECT:%.+]] = select [[CMP]], [[LOAD]], [[SUB]] : f32
  // CHECK: [[SELU_RES:%.+]] = mulf [[GAMMA]], [[SELECT]] : f32
  // CHECK: store [[SELU_RES]], [[RES]][%arg1, %arg2] : memref<?x10xf32>
  // CHECK: return [[RES]] : memref<?x10xf32>
}

func @test_hardsigmoid(%arg0 : tensor<?x10xf32>) -> tensor<*xf32> {
  %0 = "onnx.HardSigmoid"(%arg0) {alpha=1.0:f32, beta=2.0:f32} : (tensor<?x10xf32>) -> tensor<*xf32>
  "std.return"(%0) : (tensor<*xf32>) -> ()

  // CHECK-LABEL: test_hardsigmoid
  // CHECK: [[DIM_0:%.+]] = dim %arg0, 0 : memref<?x10xf32>
  // CHECK: [[RES:%.+]] = alloc([[DIM_0]]) : memref<?x10xf32>
  // CHECK: [[DEF_LOOPS:%.+]]:2 = krnl.define_loops 2
  // CHECK: [[OPT_LOOPS:%.+]]:2 = krnl.optimize_loops  {
  // CHECK:   krnl.return_loops [[DEF_LOOPS]]#0, [[DEF_LOOPS]]#1
  // CHECK: } : () -> (!krnl.loop, !krnl.loop)
  // CHECK: [[DIM_2:%.+]] = dim %arg0, 0 : memref<?x10xf32>
  // CHECK: krnl.iterate([[OPT_LOOPS]]#0, [[OPT_LOOPS]]#1) with ([[DEF_LOOPS]]#0 -> %arg1 = 0 to [[DIM_2]], [[DEF_LOOPS]]#1 -> %arg2 = 0 to 10) {
  // CHECK: [[LOAD:%.+]] = load %arg0[%arg1, %arg2] : memref<?x10xf32>
  // CHECK: [[ZERO:%.+]] = constant {{0.+}} : f32 
  // CHECK: [[ONE:%.+]] = constant {{1.+}} : f32 
  // CHECK: [[ALPHA:%.+]] = constant {{1.+}} : f32 
  // CHECK: [[BETA:%.+]] = constant {{2.+}} : f32 
  // CHECK: [[MUL:%.+]] = mulf [[ALPHA]], [[LOAD]] : f32
  // CHECK: [[ADD:%.+]] = addf [[MUL]], [[BETA]] : f32
  // CHECK: [[CMP1:%.+]] = cmpf "ogt", [[ADD]], [[ZERO]] : f32
  // CHECK: [[SELECT1:%.+]] = select [[CMP1]], [[ADD]], [[ZERO]] : f32
  // CHECK: [[CMP2:%.+]] = cmpf "olt", [[SELECT1]], [[ONE]] : f32
  // CHECK: [[SELECT2:%.+]] = select [[CMP2]], [[SELECT1]], [[ONE]] : f32
  // CHECK: store [[SELECT2]], [[RES]][%arg1, %arg2] : memref<?x10xf32>
  // CHECK: return [[RES]] : memref<?x10xf32>
}

func @test_reciprocal(%arg0 : tensor<?x10xf32>) -> tensor<*xf32> {
  %0 = "onnx.Reciprocal"(%arg0) : (tensor<?x10xf32>) -> tensor<*xf32>
  "std.return"(%0) : (tensor<*xf32>) -> ()

  // CHECK-LABEL: test_reciprocal
  // CHECK: [[DIM_0:%.+]] = dim %arg0, 0 : memref<?x10xf32>
  // CHECK: [[RES:%.+]] = alloc([[DIM_0]]) : memref<?x10xf32>
  // CHECK: [[DEF_LOOPS:%.+]]:2 = krnl.define_loops 2
  // CHECK: [[OPT_LOOPS:%.+]]:2 = krnl.optimize_loops  {
  // CHECK:   krnl.return_loops [[DEF_LOOPS]]#0, [[DEF_LOOPS]]#1
  // CHECK: } : () -> (!krnl.loop, !krnl.loop)
  // CHECK: [[DIM_2:%.+]] = dim %arg0, 0 : memref<?x10xf32>
  // CHECK: krnl.iterate([[OPT_LOOPS]]#0, [[OPT_LOOPS]]#1) with ([[DEF_LOOPS]]#0 -> %arg1 = 0 to [[DIM_2]], [[DEF_LOOPS]]#1 -> %arg2 = 0 to 10) {
  // CHECK: [[LOAD:%.+]] = load %arg0[%arg1, %arg2] : memref<?x10xf32>
  // CHECK: [[ONE:%.+]] = constant {{1.+}} : f32
  // CHECK: [[RECIPROCAL_RES:%.+]] = divf [[ONE]], [[LOAD]] : f32
  // CHECK: store [[RECIPROCAL_RES]], [[RES]][%arg1, %arg2] : memref<?x10xf32>
  // CHECK: return [[RES]] : memref<?x10xf32>
}

func @test_softplus(%arg0 : tensor<?x10xf32>) -> tensor<*xf32> {
  %0 = "onnx.Softplus"(%arg0) : (tensor<?x10xf32>) -> tensor<*xf32>
  "std.return"(%0) : (tensor<*xf32>) -> ()

  // CHECK-LABEL: test_softplus
  // CHECK: [[DIM_0:%.+]] = dim %arg0, 0 : memref<?x10xf32>
  // CHECK: [[RES:%.+]] = alloc([[DIM_0]]) : memref<?x10xf32>
  // CHECK: [[DEF_LOOPS:%.+]]:2 = krnl.define_loops 2
  // CHECK: [[OPT_LOOPS:%.+]]:2 = krnl.optimize_loops  {
  // CHECK:   krnl.return_loops [[DEF_LOOPS]]#0, [[DEF_LOOPS]]#1
  // CHECK: } : () -> (!krnl.loop, !krnl.loop)
  // CHECK: [[DIM_2:%.+]] = dim %arg0, 0 : memref<?x10xf32>
  // CHECK: krnl.iterate([[OPT_LOOPS]]#0, [[OPT_LOOPS]]#1) with ([[DEF_LOOPS]]#0 -> %arg1 = 0 to [[DIM_2]], [[DEF_LOOPS]]#1 -> %arg2 = 0 to 10) {
  // CHECK: [[LOAD:%.+]] = load %arg0[%arg1, %arg2] : memref<?x10xf32>
  // CHECK: [[EXP:%.+]] = exp [[LOAD]] : f32
  // CHECK: [[ONE:%.+]] = constant {{1.+}} : f32
  // CHECK: [[ADD:%.+]] = addf [[EXP]], [[ONE]] : f32
  // CHECK: [[SOFTPLUS_RES:%.+]] = log [[ADD]] : f32
  // CHECK: store [[SOFTPLUS_RES]], [[RES]][%arg1, %arg2] : memref<?x10xf32>
  // CHECK: return [[RES]] : memref<?x10xf32>
}

func @test_softsign(%arg0 : tensor<?x10xf32>) -> tensor<*xf32> {
  %0 = "onnx.Softsign"(%arg0) : (tensor<?x10xf32>) -> tensor<*xf32>
  "std.return"(%0) : (tensor<*xf32>) -> ()

  // CHECK-LABEL: test_softsign
  // CHECK: [[DIM_0:%.+]] = dim %arg0, 0 : memref<?x10xf32>
  // CHECK: [[RES:%.+]] = alloc([[DIM_0]]) : memref<?x10xf32>
  // CHECK: [[DEF_LOOPS:%.+]]:2 = krnl.define_loops 2
  // CHECK: [[OPT_LOOPS:%.+]]:2 = krnl.optimize_loops  {
  // CHECK:   krnl.return_loops [[DEF_LOOPS]]#0, [[DEF_LOOPS]]#1
  // CHECK: } : () -> (!krnl.loop, !krnl.loop)
  // CHECK: [[DIM_2:%.+]] = dim %arg0, 0 : memref<?x10xf32>
  // CHECK: krnl.iterate([[OPT_LOOPS]]#0, [[OPT_LOOPS]]#1) with ([[DEF_LOOPS]]#0 -> %arg1 = 0 to [[DIM_2]], [[DEF_LOOPS]]#1 -> %arg2 = 0 to 10) {
  // CHECK: [[LOAD:%.+]] = load %arg0[%arg1, %arg2] : memref<?x10xf32>
  // CHECK: [[ABS:%.+]] = absf [[LOAD]] : f32
  // CHECK: [[ONE:%.+]] = constant {{1.+}} : f32
  // CHECK: [[ADD:%.+]] = addf [[ABS]], [[ONE]] : f32
  // CHECK: [[SOFTSIGN_RES:%.+]] = divf [[LOAD]], [[ADD]] : f32
  // CHECK: store [[SOFTSIGN_RES]], [[RES]][%arg1, %arg2] : memref<?x10xf32>
  // CHECK: return [[RES]] : memref<?x10xf32>
}

func @test_add_with_broadcasting(%arg0 : tensor<?xf32>, %arg1 : tensor<?x10xf32>) -> tensor<*xf32> {
  %0 = "onnx.Add"(%arg0, %arg1) : (tensor<?xf32>, tensor<?x10xf32>) -> tensor<*xf32>
  "std.return"(%0) : (tensor<*xf32>) -> ()

  // CHECK-LABEL: test_add_with_broadcasting
  // CHECK: [[DIM1:%.+]] = dim %arg1, 0 : memref<?x10xf32>
  // CHECK: [[RES:%.+]] = alloc([[DIM1]]) : memref<?x10xf32>
<<<<<<< HEAD
  // CHECK: [[DIM3:%.+]] = dim %arg0, 0 : memref<?xf32>
  // CHECK: [[ONE:%.+]] = constant 1 : index
  // CHECK: [[IS_ONE:%.+]] = cmpi "eq", [[DIM3]], [[ONE]] : index
=======
  // CHECK: [[DIM2:%.+]] = dim %arg0, 0 : memref<?xf32>
  // CHECK: [[ONE:%.+]] = constant 1 : index
  // CHECK: [[IS_ONE:%.+]] = cmpi "eq", [[DIM2]], [[ONE]] : index
>>>>>>> 49dae74e
  // CHECK: [[DEF_LOOPS:%.+]]:2 = krnl.define_loops 2
  // CHECK: [[OPT_LOOPS:%.+]]:2 = krnl.optimize_loops  {
  // CHECK: krnl.return_loops [[DEF_LOOPS]]#0, [[DEF_LOOPS]]#1
  // CHECK: } : () -> (!krnl.loop, !krnl.loop)
<<<<<<< HEAD
  // CHECK: [[DIM2:%.+]] = dim [[RES]], 0 : memref<?x10xf32>
  // CHECK: krnl.iterate([[OPT_LOOPS]]#0, [[OPT_LOOPS]]#1) with ([[DEF_LOOPS]]#0 -> %arg2 = 0 to [[DIM2]], [[DEF_LOOPS]]#1 -> %arg3 = 0 to 10) {
=======
  // CHECK: [[DIM3:%.+]] = dim [[RES]], 0 : memref<?x10xf32>
  // CHECK: krnl.iterate([[OPT_LOOPS]]#0, [[OPT_LOOPS]]#1) with ([[DEF_LOOPS]]#0 -> %arg2 = 0 to [[DIM3]], [[DEF_LOOPS]]#1 -> %arg3 = 0 to 10) {
>>>>>>> 49dae74e
  // CHECK: [[ZERO:%.+]] = constant 0 : index
  // CHECK: %[[SELECT1:.+]] = select [[IS_ONE]], [[ZERO]], %arg3 : index
  // CHECK: [[LOAD1:%.+]] = load %arg0[%[[SELECT1]]] : memref<?xf32>
  // CHECK: [[LOAD2:%.+]] = load %arg1[%arg2, %arg3] : memref<?x10xf32>
  // CHECK: [[ADD:%.+]] = addf [[LOAD1]], [[LOAD2]] : f32
  // CHECK: store [[ADD]], [[RES]][%arg2, %arg3] : memref<?x10xf32>
  // CHECK: }
  // CHECK: return [[RES]] : memref<?x10xf32>
}

func @test_reducemax(%arg0 : tensor<3x2x2xf32>) -> tensor<*xf32> {
  %0 ="onnx.ReduceMax"(%arg0) {axes=[1], keepdims = 0 : i64} : (tensor<3x2x2xf32>)-> tensor<*xf32>
  "std.return"(%0) : (tensor<*xf32>) -> ()

  // CHECK-LABEL: test_reducemax
  // CHECK: [[RES:%.+]] = alloc() : memref<3x2xf32>
  // CHECK: [[DEF_LOOPS1:%.+]]:2 = krnl.define_loops 2
  // CHECK: [[OPT_LOOPS1:%.+]]:2 = krnl.optimize_loops  {
  // CHECK: krnl.return_loops [[DEF_LOOPS1]]#0, [[DEF_LOOPS1]]#1
  // CHECK: } : () -> (!krnl.loop, !krnl.loop)
  // CHECK: krnl.iterate([[OPT_LOOPS1]]#0, [[OPT_LOOPS1]]#1) with ([[DEF_LOOPS1]]#0 -> %arg1 = 0 to 3, [[DEF_LOOPS1]]#1 -> %arg2 = 0 to 2) {
  // CHECK: [[IDENTITY:%.+]] = constant 0xFF800000 : f32
  // CHECK: store [[IDENTITY]], [[RES]][%arg1, %arg2] : memref<3x2xf32>

  // CHECK: [[DEF_LOOPS2:%.+]]:3 = krnl.define_loops 3
  // CHECK: [[OPT_LOOPS2:%.+]]:3 = krnl.optimize_loops  {
  // CHECK: krnl.return_loops [[DEF_LOOPS2]]#0, [[DEF_LOOPS2]]#1, [[DEF_LOOPS2]]#2
  // CHECK: } : () -> (!krnl.loop, !krnl.loop, !krnl.loop)
  // CHECK: krnl.iterate([[OPT_LOOPS2]]#0, [[OPT_LOOPS2]]#1, [[OPT_LOOPS2]]#2) with ([[DEF_LOOPS2]]#0 -> %arg1 = 0 to 3, [[DEF_LOOPS2]]#1 -> %arg2 = 0 to 2, [[DEF_LOOPS2]]#2 -> %arg3 = 0 to 2) {
  // CHECK: [[LOAD1:%.+]] = load %arg0[%arg1, %arg2, %arg3] : memref<3x2x2xf32>
  // CHECK: [[LOAD2:%.+]] = load %0[%arg1, %arg3] : memref<3x2xf32>
  // CHECK: [[CMP:%.+]] = cmpf "ogt", [[LOAD2]], [[LOAD1]] : f32
  // CHECK: [[SELECT:%.+]] = select %7, %6, %5 : f32
  // CHECK: store [[SELECT]], [[RES]][%arg1, %arg3] : memref<3x2xf32>
  // CHECK: }
  // CHECK: return [[RES]] : memref<3x2xf32>
}

func @test_reducemin(%arg0 : tensor<3x2x2xf32>) -> tensor<*xf32> {
  %0 ="onnx.ReduceMin"(%arg0) {axes=[1], keepdims = 0 : i64} : (tensor<3x2x2xf32>)-> tensor<*xf32>
  "std.return"(%0) : (tensor<*xf32>) -> ()

  // CHECK-LABEL: test_reducemin
  // CHECK: [[RES:%.+]] = alloc() : memref<3x2xf32>
  // CHECK: [[DEF_LOOPS1:%.+]]:2 = krnl.define_loops 2
  // CHECK: [[OPT_LOOPS1:%.+]]:2 = krnl.optimize_loops  {
  // CHECK: krnl.return_loops [[DEF_LOOPS1]]#0, [[DEF_LOOPS1]]#1
  // CHECK: } : () -> (!krnl.loop, !krnl.loop)
  // CHECK: krnl.iterate([[OPT_LOOPS1]]#0, [[OPT_LOOPS1]]#1) with ([[DEF_LOOPS1]]#0 -> %arg1 = 0 to 3, [[DEF_LOOPS1]]#1 -> %arg2 = 0 to 2) {
  // CHECK: [[IDENTITY:%.+]] = constant 0x7F800000 : f32
  // CHECK: store [[IDENTITY]], [[RES]][%arg1, %arg2] : memref<3x2xf32>

  // CHECK: [[DEF_LOOPS2:%.+]]:3 = krnl.define_loops 3
  // CHECK: [[OPT_LOOPS2:%.+]]:3 = krnl.optimize_loops  {
  // CHECK: krnl.return_loops [[DEF_LOOPS2]]#0, [[DEF_LOOPS2]]#1, [[DEF_LOOPS2]]#2
  // CHECK: } : () -> (!krnl.loop, !krnl.loop, !krnl.loop)
  // CHECK: krnl.iterate([[OPT_LOOPS2]]#0, [[OPT_LOOPS2]]#1, [[OPT_LOOPS2]]#2) with ([[DEF_LOOPS2]]#0 -> %arg1 = 0 to 3, [[DEF_LOOPS2]]#1 -> %arg2 = 0 to 2, [[DEF_LOOPS2]]#2 -> %arg3 = 0 to 2) {
  // CHECK: [[LOAD1:%.+]] = load %arg0[%arg1, %arg2, %arg3] : memref<3x2x2xf32>
  // CHECK: [[LOAD2:%.+]] = load %0[%arg1, %arg3] : memref<3x2xf32>
  // CHECK: [[CMP:%.+]] = cmpf "olt", [[LOAD2]], [[LOAD1]] : f32
  // CHECK: [[SELECT:%.+]] = select %7, %6, %5 : f32
  // CHECK: store [[SELECT]], [[RES]][%arg1, %arg3] : memref<3x2xf32>
  // CHECK: }
  // CHECK: return [[RES]] : memref<3x2xf32>
}

func @test_reduceprod(%arg0 : tensor<3x2x2xf32>) -> tensor<*xf32> {
  %0 ="onnx.ReduceProd"(%arg0) {axes=[1], keepdims = 0 : i64} : (tensor<3x2x2xf32>)-> tensor<*xf32>
  "std.return"(%0) : (tensor<*xf32>) -> ()

  // CHECK-LABEL: test_reduceprod
  // CHECK: [[RES:%.+]] = alloc() : memref<3x2xf32>
  // CHECK: [[DEF_LOOPS1:%.+]]:2 = krnl.define_loops 2
  // CHECK: [[OPT_LOOPS1:%.+]]:2 = krnl.optimize_loops  {
  // CHECK: krnl.return_loops [[DEF_LOOPS1]]#0, [[DEF_LOOPS1]]#1
  // CHECK: } : () -> (!krnl.loop, !krnl.loop)
  // CHECK: krnl.iterate([[OPT_LOOPS1]]#0, [[OPT_LOOPS1]]#1) with ([[DEF_LOOPS1]]#0 -> %arg1 = 0 to 3, [[DEF_LOOPS1]]#1 -> %arg2 = 0 to 2) {
  // CHECK: [[IDENTITY:%.+]] = constant 1.000000e+00 : f32
  // CHECK: store [[IDENTITY]], [[RES]][%arg1, %arg2] : memref<3x2xf32>

  // CHECK: [[DEF_LOOPS2:%.+]]:3 = krnl.define_loops 3
  // CHECK: [[OPT_LOOPS2:%.+]]:3 = krnl.optimize_loops  {
  // CHECK: krnl.return_loops [[DEF_LOOPS2]]#0, [[DEF_LOOPS2]]#1, [[DEF_LOOPS2]]#2
  // CHECK: } : () -> (!krnl.loop, !krnl.loop, !krnl.loop)
  // CHECK: krnl.iterate([[OPT_LOOPS2]]#0, [[OPT_LOOPS2]]#1, [[OPT_LOOPS2]]#2) with ([[DEF_LOOPS2]]#0 -> %arg1 = 0 to 3, [[DEF_LOOPS2]]#1 -> %arg2 = 0 to 2, [[DEF_LOOPS2]]#2 -> %arg3 = 0 to 2) {
  // CHECK: [[LOAD1:%.+]] = load %arg0[%arg1, %arg2, %arg3] : memref<3x2x2xf32>
  // CHECK: [[LOAD2:%.+]] = load %0[%arg1, %arg3] : memref<3x2xf32>
  // CHECK: [[REDUCE:%.+]] = mulf %6, %5 : f32
  // CHECK: store [[REDUCE]], [[RES]][%arg1, %arg3] : memref<3x2xf32>
  // CHECK: }
  // CHECK: return [[RES]] : memref<3x2xf32>
}

func @test_reducesum(%arg0 : tensor<3x2x2xf32>) -> tensor<*xf32> {
  %0 ="onnx.ReduceSum"(%arg0) {axes=[1], keepdims = 0 : i64} : (tensor<3x2x2xf32>)-> tensor<*xf32>
  "std.return"(%0) : (tensor<*xf32>) -> ()

  // CHECK-LABEL: test_reducesum
  // CHECK: [[RES:%.+]] = alloc() : memref<3x2xf32>
  // CHECK: [[DEF_LOOPS1:%.+]]:2 = krnl.define_loops 2
  // CHECK: [[OPT_LOOPS1:%.+]]:2 = krnl.optimize_loops  {
  // CHECK: krnl.return_loops [[DEF_LOOPS1]]#0, [[DEF_LOOPS1]]#1
  // CHECK: } : () -> (!krnl.loop, !krnl.loop)
  // CHECK: krnl.iterate([[OPT_LOOPS1]]#0, [[OPT_LOOPS1]]#1) with ([[DEF_LOOPS1]]#0 -> %arg1 = 0 to 3, [[DEF_LOOPS1]]#1 -> %arg2 = 0 to 2) {
  // CHECK: [[IDENTITY:%.+]] = constant 0.000000e+00 : f32
  // CHECK: store [[IDENTITY]], [[RES]][%arg1, %arg2] : memref<3x2xf32>

  // CHECK: [[DEF_LOOPS2:%.+]]:3 = krnl.define_loops 3
  // CHECK: [[OPT_LOOPS2:%.+]]:3 = krnl.optimize_loops  {
  // CHECK: krnl.return_loops [[DEF_LOOPS2]]#0, [[DEF_LOOPS2]]#1, [[DEF_LOOPS2]]#2
  // CHECK: } : () -> (!krnl.loop, !krnl.loop, !krnl.loop)
  // CHECK: krnl.iterate([[OPT_LOOPS2]]#0, [[OPT_LOOPS2]]#1, [[OPT_LOOPS2]]#2) with ([[DEF_LOOPS2]]#0 -> %arg1 = 0 to 3, [[DEF_LOOPS2]]#1 -> %arg2 = 0 to 2, [[DEF_LOOPS2]]#2 -> %arg3 = 0 to 2) {
  // CHECK: [[LOAD1:%.+]] = load %arg0[%arg1, %arg2, %arg3] : memref<3x2x2xf32>
  // CHECK: [[LOAD2:%.+]] = load %0[%arg1, %arg3] : memref<3x2xf32>
  // CHECK: [[REDUCE:%.+]] = addf %6, %5 : f32
  // CHECK: store [[REDUCE]], [[RES]][%arg1, %arg3] : memref<3x2xf32>
  // CHECK: }
  // CHECK: return [[RES]] : memref<3x2xf32>
}
  
func @test_softmax(%arg0 : tensor<10x10xf32>) -> tensor<*xf32> {
  %0 = "onnx.Softmax"(%arg0) {axis=1:i64} : (tensor<10x10xf32>) -> tensor<*xf32>
  "std.return"(%0) : (tensor<*xf32>) -> ()

  // CHECK-LABEL: test_softmax
  // CHECK: [[MAX:%.+]] = alloc() : memref<f32>
  // CHECK: [[SUM:%.+]] = alloc() : memref<f32>
  // CHECK: [[RES:%.+]] = alloc() : memref<10x10xf32>
  // CHECK: [[CST:%.+]] = constant 0.000000e+00 : f32
  // CHECK: [[CST_0:%.+]] = constant 0xFF800000 : f32
  // CHECK: [[DEF_LOOPS:%.+]]:2 = krnl.define_loops 2
  // CHECK: [[OPT_LOOPS:%.+]]:2 = krnl.optimize_loops  {
  // CHECK:  krnl.return_loops [[DEF_LOOPS]]#0, %3#1
  // CHECK: } : () -> (!krnl.loop, !krnl.loop)
  // CHECK: krnl.iterate([[OPT_LOOPS]]#0) with ([[DEF_LOOPS]]#0 -> %arg1 = 0 to 10) {
  // CHECK: store [[CST]], [[SUM]][] : memref<f32>
  // CHECK: store [[CST_0]], [[MAX]][] : memref<f32>
  // CHECK: krnl.iterate([[OPT_LOOPS]]#1) with ([[DEF_LOOPS]]#1 -> %arg2 = 0 to 10) {
  // CHECK:   [[LOAD1:%.+]] = load [[MAX]][] : memref<f32>
  // CHECK:   [[LOAD2:%.+]] = load %arg0[%arg1, %arg2] : memref<10x10xf32>
  // CHECK:   [[COND:%.+]] = cmpf "ogt", [[LOAD1]], [[LOAD2]] : f32
  // CHECK:   [[SELECT:%.+]] = select [[COND]], [[LOAD1]], [[LOAD2]] : f32
  // CHECK:   store [[SELECT]], [[MAX]][] : memref<f32>
  // CHECK: }
  // CHECK: %5 = load [[MAX]][] : memref<f32>
  // CHECK: krnl.iterate([[OPT_LOOPS]]#1) with ([[DEF_LOOPS]]#1 -> %arg2 = 0 to 10) {
  // CHECK:   [[LOAD1]] = load [[SUM]][] : memref<f32>
  // CHECK:   [[LOAD2]] = load %arg0[%arg1, %arg2] : memref<10x10xf32>
  // CHECK:   [[SUB:%.+]] = subf [[LOAD2]], %5 : f32
  // CHECK:   [[EXP:%.+]] = exp [[SUB]] : f32
  // CHECK:   [[ADD:%.+]] = addf [[LOAD1]], [[EXP]] : f32
  // CHECK:   store [[ADD]], [[SUM]][] : memref<f32>
  // CHECK:   store %10, [[RES]][%arg1, %arg2] : memref<10x10xf32>
  // CHECK: }
  // CHECK: %6 = load [[SUM]][] : memref<f32>
  // CHECK: krnl.iterate([[OPT_LOOPS]]#1) with ([[DEF_LOOPS]]#1 -> %arg2 = 0 to 10) {
  // CHECK:   [[LOAD1]] = load [[RES]][%arg1, %arg2] : memref<10x10xf32>
  // CHECK:   [[DIV:%.+]] = divf [[LOAD1]], %6 : f32
  // CHECK:   store [[DIV]], [[RES]][%arg1, %arg2] : memref<10x10xf32>
  // CHECK: }
  // CHECK: }
  // CHECK: dealloc [[SUM]] : memref<f32>
  // CHECK: dealloc [[MAX]] : memref<f32>
  // CHECK: return [[RES]] : memref<10x10xf32>
}

func @test_gemm(%arg0 : tensor<5x10xf32>, %arg1 : tensor<5x10xf32>, %arg2: tensor<10xf32>) -> tensor<*xf32> {
  %0 ="onnx.Gemm"(%arg0, %arg1, %arg2) {alpha = 1.0 : f32, beta = 5.0 : f32, transA = 1, transB = 0} : (tensor<5x10xf32>, tensor<5x10xf32>, tensor<10xf32>) -> tensor<*xf32>
  "std.return"(%0) : (tensor<*xf32>) -> ()

  // CHECK-LABEL: test_gemm
  // CHECK: [[RES:%.+]] = alloc() : memref<10x10xf32>
  // CHECK: [[ALPHA:%.+]] = constant 1.000000e+00 : f32
  // CHECK: [[BETA:%.+]] = constant 5.000000e+00 : f32
  // CHECK: [[DEF_LOOPS:%.+]]:3 = krnl.define_loops 3
  // CHECK: [[OPT_LOOPS:%.+]]:3 = krnl.optimize_loops  {
  // CHECK: krnl.return_loops [[DEF_LOOPS]]#0, [[DEF_LOOPS]]#1, [[DEF_LOOPS]]#2
  // CHECK: } : () -> (!krnl.loop, !krnl.loop, !krnl.loop)
  // CHECK: krnl.iterate([[OPT_LOOPS]]#0, [[OPT_LOOPS]]#1) with ([[DEF_LOOPS]]#0 -> %arg3 = 0 to 10, [[DEF_LOOPS]]#1 -> %arg4 = 0 to 10) {
  // CHECK: krnl.iterate([[OPT_LOOPS]]#2) with ([[DEF_LOOPS]]#2 -> %arg5 = 0 to 5) {
  // CHECK: [[A:%.+]] = load %arg0[%arg5, %arg3] : memref<5x10xf32>
  // CHECK: [[B:%.+]] = load %arg1[%arg5, %arg4] : memref<5x10xf32>
  // CHECK: [[Y:%.+]] = load [[RES]][%arg3, %arg4] : memref<10x10xf32>
  // CHECK: [[AB:%.+]] = mulf [[A]], [[B]] : f32
  // CHECK: [[SUM:%.+]] = addf [[Y]], [[AB]] : f32
  // CHECK: store [[SUM]], [[RES]][%arg3, %arg4] : memref<10x10xf32>
  // CHECK: }
  // CHECK: [[C:%.+]] = load %arg2[%arg4] : memref<10xf32>
  // CHECK: [[LOAD_Y:%.+]] = load [[RES]][%arg3, %arg4] : memref<10x10xf32>
  // CHECK: [[ALPHA_AB:%.+]] = mulf [[ALPHA]], [[LOAD_Y]] : f32
  // CHECK: [[BETA_C:%.+]] = mulf [[BETA]], [[C]] : f32
  // CHECK: [[Y_RES:%.+]] = addf [[ALPHA_AB]], [[BETA_C]] : f32
  // CHECK: store [[Y_RES]], [[RES]][%arg3, %arg4] : memref<10x10xf32>
  // CHECK: return [[RES]] : memref<10x10xf32>
  // CHECK: }
}

func @test_sqrt(%arg0 : tensor<?x10xf32>) -> tensor<*xf32> {
  %0 = "onnx.Sqrt"(%arg0) : (tensor<?x10xf32>) -> tensor<*xf32>
  "std.return"(%0) : (tensor<*xf32>) -> ()

  // CHECK-LABEL: test_sqrt
  // CHECK: [[DIM_0:%.+]] = dim %arg0, 0 : memref<?x10xf32>
  // CHECK: [[RES:%.+]] = alloc([[DIM_0]]) : memref<?x10xf32>
  // CHECK: [[DEF_LOOPS:%.+]]:2 = krnl.define_loops 2
  // CHECK: [[OPT_LOOPS:%.+]]:2 = krnl.optimize_loops  {
  // CHECK:   krnl.return_loops [[DEF_LOOPS]]#0, [[DEF_LOOPS]]#1
  // CHECK: } : () -> (!krnl.loop, !krnl.loop)
  // CHECK: [[DIM_2:%.+]] = dim %arg0, 0 : memref<?x10xf32>
  // CHECK: krnl.iterate([[OPT_LOOPS]]#0, [[OPT_LOOPS]]#1) with ([[DEF_LOOPS]]#0 -> %arg1 = 0 to [[DIM_2]], [[DEF_LOOPS]]#1 -> %arg2 = 0 to 10) {
  // CHECK: [[LOAD:%.+]] = load %arg0[%arg1, %arg2] : memref<?x10xf32>
  // CHECK: [[SQRT:%.+]] = "krnl.sqrt"([[LOAD]]) : (f32) -> f32
  // CHECK: store [[SQRT]], [[RES]][%arg1, %arg2] : memref<?x10xf32>
  // CHECK: return [[RES]] : memref<?x10xf32>
}

func @test_unsqueeze(%arg0 : tensor<10x10xf32>) -> tensor<*xf32> {
  %0 = "onnx.Unsqueeze"(%arg0) {axes=[0,3]} : (tensor<10x10xf32>) -> tensor<*xf32>
  "std.return"(%0) : (tensor<*xf32>) -> ()

  // CHECK-LABEL: test_unsqueeze
  // CHECK: [[RES:%.+]] = alloc() : memref<1x10x10x1xf32>
  // CHECK: [[INBYTES:%.+]] = constant 4 : i64
  // CHECK: [[DIM1:%.+]] = constant 1 : i64
  // CHECK: [[SIZE1:%.+]] = muli [[INBYTES]], [[DIM1]] : i64
  // CHECK: [[DIM2:%.+]] = constant 10 : i64
  // CHECK: [[SIZE2:%.+]] = muli [[SIZE1]], [[DIM2]] : i64
  // CHECK: [[DIM3:%.+]] = constant 10 : i64
  // CHECK: [[SIZE3:%.+]] = muli [[SIZE2]], [[DIM3]] : i64
  // CHECK: [[DIM4:%.+]] = constant 1 : i64
  // CHECK: [[SIZE4:%.+]] = muli [[SIZE3]], [[DIM4]] : i64
  // CHECK: "krnl.memcpy"([[RES]], %arg0, [[SIZE4]]) : (memref<1x10x10x1xf32>, memref<10x10xf32>, i64) -> ()
  // CHECK: return [[RES]] : memref<1x10x10x1xf32>
}

func @test_transpose(%arg0 : tensor<10x20x30x40xf32>) -> tensor<*xf32> {
  %0 = "onnx.Transpose"(%arg0) : (tensor<10x20x30x40xf32>) -> tensor<*xf32>
  %1 = "onnx.Transpose"(%0) {perm = [0, 3, 1, 2]} : (tensor<*xf32>) -> tensor<*xf32>
  "std.return"(%1) : (tensor<*xf32>) -> ()

  // CHECK-LABEL: test_transpose
  // CHECK: [[RES0:%.+]] = alloc() : memref<40x10x30x20xf32>
  // CHECK: [[RES1:%.+]] = alloc() : memref<40x30x20x10xf32>

  // CHECK: [[LOOPS:%.+]]:4 = krnl.define_loops 4
  // CHECK: [[OPT_LOOPS:%.+]]:4 = krnl.optimize_loops  {
  // CHECK: krnl.return_loops [[LOOPS]]#0, [[LOOPS]]#1, [[LOOPS]]#2, [[LOOPS]]#3
  // CHECK: } : () -> (!krnl.loop, !krnl.loop, !krnl.loop, !krnl.loop)
  // CHECK: krnl.iterate([[OPT_LOOPS]]#0, [[OPT_LOOPS]]#1, [[OPT_LOOPS]]#2, [[OPT_LOOPS]]#3) with ([[LOOPS]]#0 -> %arg1 = 0 to 10, [[LOOPS]]#1 -> %arg2 = 0 to 20, [[LOOPS]]#2 -> %arg3 = 0 to 30, [[LOOPS]]#3 -> %arg4 = 0 to 40) {
  // CHECK: [[LOAD:%.+]] = load %arg0[%arg1, %arg2, %arg3, %arg4] : memref<10x20x30x40xf32>
  // CHECK: store [[LOAD]], [[RES1]][%arg4, %arg3, %arg2, %arg1] : memref<40x30x20x10xf32>

  // CHECK: [[LOOPS:%.+]]:4 = krnl.define_loops 4
  // CHECK: [[OPT_LOOPS:%.+]]:4 = krnl.optimize_loops  {
  // CHECK: krnl.return_loops [[LOOPS]]#0, [[LOOPS]]#1, [[LOOPS]]#2, [[LOOPS]]#3
  // CHECK: } : () -> (!krnl.loop, !krnl.loop, !krnl.loop, !krnl.loop)
  // CHECK: krnl.iterate([[OPT_LOOPS]]#0, [[OPT_LOOPS]]#1, [[OPT_LOOPS]]#2, [[OPT_LOOPS]]#3) with ([[LOOPS]]#0 -> %arg1 = 0 to 40, [[LOOPS]]#1 -> %arg2 = 0 to 30, [[LOOPS]]#2 -> %arg3 = 0 to 20, [[LOOPS]]#3 -> %arg4 = 0 to 10) {
  // CHECK: [[LOAD:%.+]] = load [[RES1]][%arg1, %arg2, %arg3, %arg4] : memref<40x30x20x10xf32>
  // CHECK: store [[LOAD]], [[RES0]][%arg1, %arg4, %arg2, %arg3] : memref<40x10x30x20xf32>

  // CHECK: dealloc [[RES1]] : memref<40x30x20x10xf32>
  // CHECK: return [[RES0]] : memref<40x10x30x20xf32>
}

func @test_identity(%arg0 : tensor<10x20x30x40xf32>) -> tensor<*xf32> {
  %0 = "onnx.Identity"(%arg0) : (tensor<10x20x30x40xf32>) -> tensor<*xf32>
  "std.return"(%0) : (tensor<*xf32>) -> ()

  // CHECK-LABEL: test_identity
  // CHECK: return %arg0 : memref<10x20x30x40xf32>
}

func @test_sign_f(%arg0 : tensor<?x10xf32>) -> tensor<*xf32> {
  %0 = "onnx.Sign"(%arg0) : (tensor<?x10xf32>) -> tensor<*xf32>
  "std.return"(%0) : (tensor<*xf32>) -> ()

  // CHECK-LABEL: test_sign_f
  // CHECK: [[DIM_0:%.+]] = dim %arg0, 0 : memref<?x10xf32>
  // CHECK: [[RES:%.+]] = alloc([[DIM_0]]) : memref<?x10xf32>
  // CHECK: [[DEF_LOOPS:%.+]]:2 = krnl.define_loops 2
  // CHECK: [[OPT_LOOPS:%.+]]:2 = krnl.optimize_loops  {
  // CHECK:   krnl.return_loops [[DEF_LOOPS]]#0, [[DEF_LOOPS]]#1
  // CHECK: } : () -> (!krnl.loop, !krnl.loop)
  // CHECK: [[DIM_2:%.+]] = dim %arg0, 0 : memref<?x10xf32>
  // CHECK: krnl.iterate([[OPT_LOOPS]]#0, [[OPT_LOOPS]]#1) with ([[DEF_LOOPS]]#0 -> %arg1 = 0 to [[DIM_2]], [[DEF_LOOPS]]#1 -> %arg2 = 0 to 10) {
  // CHECK: [[LOAD:%.+]] = load %arg0[%arg1, %arg2] : memref<?x10xf32>
  // CHECK: [[ZERO:%.+]] = constant {{0.+}} : f32
  // CHECK: [[ONE:%.+]] = constant {{1.+}} : f32
  // CHECK: [[MINUS_ONE:%.+]] = constant {{-1.+}} : f32
  // CHECK: [[GTZERO:%.+]] = cmpf "ogt", [[LOAD]], [[ZERO]] : f32
  // CHECK: [[SELECT_PLUS:%.+]] = select [[GTZERO]], [[ONE]], [[MINUS_ONE]] : f32
  // CHECK: [[EQZERO:%.+]] = cmpf "oeq", [[LOAD]], [[ZERO]] : f32
  // CHECK: [[SIGN_RES:%.+]] = select [[EQZERO]], [[ZERO]], [[SELECT_PLUS]] : f32
  // CHECK: store [[SIGN_RES]], [[RES]][%arg1, %arg2] : memref<?x10xf32>
  // CHECK: return [[RES]] : memref<?x10xf32>
}

func @test_sign_i(%arg0 : tensor<?x10xi32>) -> tensor<*xi32> {
  %0 = "onnx.Sign"(%arg0) : (tensor<?x10xi32>) -> tensor<*xi32>
  "std.return"(%0) : (tensor<*xi32>) -> ()

  // CHECK-LABEL: test_sign_i
  // CHECK: [[DIM_0:%.+]] = dim %arg0, 0 : memref<?x10xi32>
  // CHECK: [[RES:%.+]] = alloc([[DIM_0]]) : memref<?x10xi32>
  // CHECK: [[DEF_LOOPS:%.+]]:2 = krnl.define_loops 2
  // CHECK: [[OPT_LOOPS:%.+]]:2 = krnl.optimize_loops  {
  // CHECK:   krnl.return_loops [[DEF_LOOPS]]#0, [[DEF_LOOPS]]#1
  // CHECK: } : () -> (!krnl.loop, !krnl.loop)
  // CHECK: [[DIM_2:%.+]] = dim %arg0, 0 : memref<?x10xi32>
  // CHECK: krnl.iterate([[OPT_LOOPS]]#0, [[OPT_LOOPS]]#1) with ([[DEF_LOOPS]]#0 -> %arg1 = 0 to [[DIM_2]], [[DEF_LOOPS]]#1 -> %arg2 = 0 to 10) {
  // CHECK: [[LOAD:%.+]] = load %arg0[%arg1, %arg2] : memref<?x10xi32>
  // CHECK: [[ZERO:%.+]] = constant 0 : i32
  // CHECK: [[ONE:%.+]] = constant 1 : i32
  // CHECK: [[MINUS_ONE:%.+]] = constant -1 : i32
  // CHECK: [[GTZERO:%.+]] = cmpi "sgt", [[LOAD]], [[ZERO]] : i32
  // CHECK: [[SELECT_PLUS:%.+]] = select [[GTZERO]], [[ONE]], [[MINUS_ONE]] : i32
  // CHECK: [[EQZERO:%.+]] = cmpi "eq", [[LOAD]], [[ZERO]] : i32
  // CHECK: [[SIGN_RES:%.+]] = select [[EQZERO]], [[ZERO]], [[SELECT_PLUS]] : i32
  // CHECK: store [[SIGN_RES]], [[RES]][%arg1, %arg2] : memref<?x10xi32>
  // CHECK: return [[RES]] : memref<?x10xi32>
}

func @test_conv_no_bias_no_pad(%arg0 : tensor<1x2x32x64xf32>, %arg1 : tensor<5x2x6x7xf32>) -> tensor<*xf32> {
  %0 = "onnx.ConvNoBias"(%arg0, %arg1) {auto_pad = "NOTSET", group = 1 : i64} : (tensor<1x2x32x64xf32>, tensor<5x2x6x7xf32>) -> tensor<*xf32>
  "std.return"(%0) : (tensor<*xf32>) -> ()

  // CHECK-LABEL: test_conv_no_bias_no_pad
  // CHECK: [[RES:%.+]] = alloc() : memref<1x5x27x58xf32>
  // CHECK: [[CONST0:%.+]] = constant 5 : index
  // CHECK: [[CONST1:%.+]] = constant 0.000000e+00 : f32
  // CHECK: [[CONST2:%.+]] = constant 2 : index
  // CHECK: [[OUTER_LOOPS:%.+]]:2 = krnl.define_loops 2
  // CHECK: [[OPT_OUTER_LOOPS:%.+]]:2 = krnl.optimize_loops  {
  // CHECK: krnl.return_loops [[OUTER_LOOPS]]#0, [[OUTER_LOOPS]]#1
  // CHECK: } : () -> (!krnl.loop, !krnl.loop)

  // CHECK: krnl.iterate([[OPT_OUTER_LOOPS]]#0, [[OPT_OUTER_LOOPS]]#1) with ([[OUTER_LOOPS]]#0 -> %arg2 = 0 to 1, [[OUTER_LOOPS]]#1 -> %arg3 = 0 to 5) {
  // CHECK: [[SPATIAL_LOOPS:%.+]]:2 = krnl.define_loops 2
  // CHECK: [[OPT_SPATIAL_LOOPS:%.+]]:2 = krnl.optimize_loops  {
  // CHECK: krnl.return_loops [[SPATIAL_LOOPS]]#0, [[SPATIAL_LOOPS]]#1
  // CHECK: } : () -> (!krnl.loop, !krnl.loop)

  // CHECK: krnl.iterate([[OPT_SPATIAL_LOOPS]]#0, [[OPT_SPATIAL_LOOPS]]#1) with ([[SPATIAL_LOOPS]]#0 -> %arg4 = 0 to 27, [[SPATIAL_LOOPS]]#1 -> %arg5 = 0 to 58) {
  // CHECK: store [[CONST1]], [[RES]][%arg2, %arg3, %arg4, %arg5] : memref<1x5x27x58xf32>
  // CHECK: [[INNER_LOOPS:%.+]]:3 = krnl.define_loops 3
  // CHECK: [[OPT_INNER_LOOPS:%.+]]:3 = krnl.optimize_loops  {
  // CHECK: krnl.return_loops [[INNER_LOOPS]]#0, [[INNER_LOOPS]]#1, [[INNER_LOOPS]]#2
  // CHECK: } : () -> (!krnl.loop, !krnl.loop, !krnl.loop)

  // CHECK: krnl.iterate([[OPT_INNER_LOOPS]]#0, [[OPT_INNER_LOOPS]]#1, [[OPT_INNER_LOOPS]]#2) with ([[INNER_LOOPS]]#0 -> %arg6 = 0 to 2, [[INNER_LOOPS]]#1 -> %arg7 = 0 to 6, [[INNER_LOOPS]]#2 -> %arg8 = 0 to 7) {
  // CHECK: [[R1PLUSK1:%.+]] = addi %arg4, %arg7 : index
  // CHECK: [[R2PLUSK2:%.+]] = addi %arg5, %arg8 : index
  // CHECK: [[DATA:%.+]] = load %arg0[%arg2, %arg6, [[R1PLUSK1]], [[R2PLUSK2]]] : memref<1x2x32x64xf32>
  // CHECK: [[KERNEL:%.+]] = load %arg1[%arg3, %arg6, %arg7, %arg8] : memref<5x2x6x7xf32>
  // CHECK: [[ACC_RES:%.+]] = load %0[%arg2, %arg3, %arg4, %arg5] : memref<1x5x27x58xf32>
  // CHECK: [[MUL:%.+]] = mulf [[DATA]], [[KERNEL]] : f32
  // CHECK: [[ADD:%.+]] = addf [[ACC_RES]], [[MUL]] : f32
  // CHECK: store [[ADD]], [[RES]][%arg2, %arg3, %arg4, %arg5] : memref<1x5x27x58xf32>
  // CHECK: }
  // CHECK: }
  // CHECK: }

  // CHECK: return [[RES]] : memref<1x5x27x58xf32>
}

func @test_conv_no_bias_no_pad_w_group(%arg0 : tensor<1x9x32x64xf32>, %arg1 : tensor<5x3x6x7xf32>) -> tensor<*xf32> {
  %0 = "onnx.ConvNoBias"(%arg0, %arg1) {auto_pad = "NOTSET", group = 3 : i64} : (tensor<1x9x32x64xf32>, tensor<5x3x6x7xf32>) -> tensor<*xf32>
  "std.return"(%0) : (tensor<*xf32>) -> ()

  // CHECK-LABEL: test_conv_no_bias_no_pad_w_group
  // CHECK: [[RES:%.+]] = alloc() : memref<1x5x27x58xf32>
  // CHECK: [[CONST0:%.+]] = constant 1 : index
  // CHECK: [[CONST1:%.+]] = constant 0.000000e+00 : f32
  // CHECK: [[CONST2:%.+]] = constant 3 : index
  // CHECK: [[OUTER_LOOPS:%.+]]:3 = krnl.define_loops 3
  // CHECK: [[OPT_OUTER_LOOPS:%.+]]:3 = krnl.optimize_loops  {
  // CHECK: krnl.return_loops [[OUTER_LOOPS]]#0, [[OUTER_LOOPS]]#1, [[OUTER_LOOPS]]#2
  // CHECK: } : () -> (!krnl.loop, !krnl.loop, !krnl.loop)

  // CHECK: krnl.iterate([[OPT_OUTER_LOOPS]]#0, [[OPT_OUTER_LOOPS]]#1, [[OPT_OUTER_LOOPS]]#2) with ([[OUTER_LOOPS]]#0 -> %arg2 = 0 to 1, [[OUTER_LOOPS]]#1 -> %arg3 = 0 to 3, [[OUTER_LOOPS]]#2 -> %arg4 = 0 to 1) {
  // CHECK: [[MUL1:%.+]] = muli %arg3, [[CONST0]] : index
  // CHECK: %[[ADD1:.+]] = addi [[MUL1]], %arg4 : index
  // CHECK: [[SPATIAL_LOOPS:%.+]]:2 = krnl.define_loops 2
  // CHECK: [[OPT_SPATIAL_LOOPS:%.+]]:2 = krnl.optimize_loops  {
  // CHECK: krnl.return_loops [[SPATIAL_LOOPS]]#0, [[SPATIAL_LOOPS]]#1
  // CHECK: } : () -> (!krnl.loop, !krnl.loop)

  // CHECK: krnl.iterate([[OPT_SPATIAL_LOOPS]]#0, [[OPT_SPATIAL_LOOPS]]#1) with ([[SPATIAL_LOOPS]]#0 -> %arg5 = 0 to 27, [[SPATIAL_LOOPS]]#1 -> %arg6 = 0 to 58) {
  // CHECK: store [[CONST1]], [[RES]][%arg2, %[[ADD1]], %arg5, %arg6] : memref<1x5x27x58xf32>
  // CHECK: [[INNER_LOOPS:%.+]]:3 = krnl.define_loops 3
  // CHECK: [[OPT_INNER_LOOPS:%.+]]:3 = krnl.optimize_loops  {
  // CHECK: krnl.return_loops [[INNER_LOOPS]]#0, [[INNER_LOOPS]]#1, [[INNER_LOOPS]]#2
  // CHECK: } : () -> (!krnl.loop, !krnl.loop, !krnl.loop)

  // CHECK: krnl.iterate([[OPT_INNER_LOOPS]]#0, [[OPT_INNER_LOOPS]]#1, [[OPT_INNER_LOOPS]]#2) with ([[INNER_LOOPS]]#0 -> %arg7 = 0 to 3, [[INNER_LOOPS]]#1 -> %arg8 = 0 to 6, [[INNER_LOOPS]]#2 -> %arg9 = 0 to 7) {
  // CHECK: [[MUL2:%.+]] = muli [[CONST2]], %arg3 : index
  // CHECK: [[ADD2:%.+]] = addi %arg7, [[MUL2]] : index
  // CHECK: [[R1PLUSK1:%.+]] = addi %arg5, %arg8 : index
  // CHECK: [[R2PLUSK2:%.+]] = addi %arg6, %arg9 : index
  // CHECK: [[DATA:%.+]] = load %arg0[%arg2, [[ADD2]], [[R1PLUSK1]], [[R2PLUSK2]]] : memref<1x9x32x64xf32>
  // CHECK: [[KERNEL:%.+]] = load %arg1[%[[ADD1]], %arg7, %arg8, %arg9] : memref<5x3x6x7xf32>
  // CHECK: [[ACC_RES:%.+]] = load %0[%arg2, %[[ADD1]], %arg5, %arg6] : memref<1x5x27x58xf32>
  // CHECK: [[MUL:%.+]] = mulf [[DATA]], [[KERNEL]] : f32
  // CHECK: [[ADD:%.+]] = addf [[ACC_RES]], [[MUL]] : f32
  // CHECK: store [[ADD]], [[RES]][%arg2, %[[ADD1]], %arg5, %arg6] : memref<1x5x27x58xf32>
  // CHECK: }
  // CHECK: }
  // CHECK: }

  // CHECK: return [[RES]] : memref<1x5x27x58xf32>
}

func @test_conv_no_bias_no_pad_w_strides(%arg0 : tensor<1x9x32x64xf32>, %arg1 : tensor<5x9x6x7xf32>) -> tensor<*xf32> {
  %0 = "onnx.ConvNoBias"(%arg0, %arg1) {auto_pad = "NOTSET", group = 1 : i64, strides = [2, 2]} : (tensor<1x9x32x64xf32>, tensor<5x9x6x7xf32>) -> tensor<*xf32>
  "std.return"(%0) : (tensor<*xf32>) -> ()

  // CHECK-LABEL: test_conv_no_bias_no_pad_w_strides
  // CHECK: [[RES:%.+]] = alloc() : memref<1x5x14x29xf32>
  // CHECK: [[CONST0:%.+]] = constant 5 : index
  // CHECK: [[CONST1:%.+]] = constant 0.000000e+00 : f32
  // CHECK: [[CONST2:%.+]] = constant 9 : index
  // CHECK: [[OUTER_LOOPS:%.+]]:2 = krnl.define_loops 2
  // CHECK: [[OPT_OUTER_LOOPS:%.+]]:2 = krnl.optimize_loops  {
  // CHECK: krnl.return_loops [[OUTER_LOOPS]]#0, [[OUTER_LOOPS]]#1
  // CHECK: } : () -> (!krnl.loop, !krnl.loop)

  // CHECK: krnl.iterate([[OPT_OUTER_LOOPS]]#0, [[OPT_OUTER_LOOPS]]#1) with ([[OUTER_LOOPS]]#0 -> %arg2 = 0 to 1, [[OUTER_LOOPS]]#1 -> %arg3 = 0 to 5) {
  // CHECK: [[SPATIAL_LOOPS:%.+]]:2 = krnl.define_loops 2
  // CHECK: [[OPT_SPATIAL_LOOPS:%.+]]:2 = krnl.optimize_loops  {
  // CHECK: krnl.return_loops [[SPATIAL_LOOPS]]#0, [[SPATIAL_LOOPS]]#1
  // CHECK: } : () -> (!krnl.loop, !krnl.loop)

  // CHECK: krnl.iterate([[OPT_SPATIAL_LOOPS]]#0, [[OPT_SPATIAL_LOOPS]]#1) with ([[SPATIAL_LOOPS]]#0 -> %arg4 = 0 to 14, [[SPATIAL_LOOPS]]#1 -> %arg5 = 0 to 29) {
  // CHECK: store [[CONST1]], [[RES]][%arg2, %arg3, %arg4, %arg5] : memref<1x5x14x29xf32>
  // CHECK: [[INNER_LOOPS:%.+]]:3 = krnl.define_loops 3
  // CHECK: [[OPT_INNER_LOOPS:%.+]]:3 = krnl.optimize_loops  {
  // CHECK: krnl.return_loops [[INNER_LOOPS]]#0, [[INNER_LOOPS]]#1, [[INNER_LOOPS]]#2
  // CHECK: } : () -> (!krnl.loop, !krnl.loop, !krnl.loop)

  // CHECK: krnl.iterate([[OPT_INNER_LOOPS]]#0, [[OPT_INNER_LOOPS]]#1, [[OPT_INNER_LOOPS]]#2) with ([[INNER_LOOPS]]#0 -> %arg6 = 0 to 9, [[INNER_LOOPS]]#1 -> %arg7 = 0 to 6, [[INNER_LOOPS]]#2 -> %arg8 = 0 to 7) {
  // CHECK: [[CONST_STRIDE1:%.+]] = constant 2 : index
  // CHECK: [[MUL1:%.+]] = muli [[CONST_STRIDE1]], %arg4 : index
  // CHECK: [[R1PLUSK1:%.+]] = addi [[MUL1]], %arg7 : index
  // CHECK: [[CONST_STRIDE2:%.+]] = constant 2 : index
  // CHECK: [[MUL2:%.+]] = muli [[CONST_STRIDE2]], %arg5 : index
  // CHECK: [[R2PLUSK2:%.+]] = addi [[MUL2]], %arg8 : index
  // CHECK: [[DATA:%.+]] = load %arg0[%arg2, %arg6, [[R1PLUSK1]], [[R2PLUSK2]]] : memref<1x9x32x64xf32>
  // CHECK: [[KERNEL:%.+]] = load %arg1[%arg3, %arg6, %arg7, %arg8] : memref<5x9x6x7xf32>
  // CHECK: [[ACC_RES:%.+]] = load %0[%arg2, %arg3, %arg4, %arg5] : memref<1x5x14x29xf32>
  // CHECK: [[MUL:%.+]] = mulf [[DATA]], [[KERNEL]] : f32
  // CHECK: [[ADD:%.+]] = addf [[ACC_RES]], [[MUL]] : f32
  // CHECK: store [[ADD]], [[RES]][%arg2, %arg3, %arg4, %arg5] : memref<1x5x14x29xf32>
  // CHECK: }
  // CHECK: }
  // CHECK: }

  // CHECK: return [[RES]] : memref<1x5x14x29xf32>
}<|MERGE_RESOLUTION|>--- conflicted
+++ resolved
@@ -599,26 +599,15 @@
   // CHECK-LABEL: test_add_with_broadcasting
   // CHECK: [[DIM1:%.+]] = dim %arg1, 0 : memref<?x10xf32>
   // CHECK: [[RES:%.+]] = alloc([[DIM1]]) : memref<?x10xf32>
-<<<<<<< HEAD
   // CHECK: [[DIM3:%.+]] = dim %arg0, 0 : memref<?xf32>
   // CHECK: [[ONE:%.+]] = constant 1 : index
   // CHECK: [[IS_ONE:%.+]] = cmpi "eq", [[DIM3]], [[ONE]] : index
-=======
-  // CHECK: [[DIM2:%.+]] = dim %arg0, 0 : memref<?xf32>
-  // CHECK: [[ONE:%.+]] = constant 1 : index
-  // CHECK: [[IS_ONE:%.+]] = cmpi "eq", [[DIM2]], [[ONE]] : index
->>>>>>> 49dae74e
   // CHECK: [[DEF_LOOPS:%.+]]:2 = krnl.define_loops 2
   // CHECK: [[OPT_LOOPS:%.+]]:2 = krnl.optimize_loops  {
   // CHECK: krnl.return_loops [[DEF_LOOPS]]#0, [[DEF_LOOPS]]#1
   // CHECK: } : () -> (!krnl.loop, !krnl.loop)
-<<<<<<< HEAD
   // CHECK: [[DIM2:%.+]] = dim [[RES]], 0 : memref<?x10xf32>
   // CHECK: krnl.iterate([[OPT_LOOPS]]#0, [[OPT_LOOPS]]#1) with ([[DEF_LOOPS]]#0 -> %arg2 = 0 to [[DIM2]], [[DEF_LOOPS]]#1 -> %arg3 = 0 to 10) {
-=======
-  // CHECK: [[DIM3:%.+]] = dim [[RES]], 0 : memref<?x10xf32>
-  // CHECK: krnl.iterate([[OPT_LOOPS]]#0, [[OPT_LOOPS]]#1) with ([[DEF_LOOPS]]#0 -> %arg2 = 0 to [[DIM3]], [[DEF_LOOPS]]#1 -> %arg3 = 0 to 10) {
->>>>>>> 49dae74e
   // CHECK: [[ZERO:%.+]] = constant 0 : index
   // CHECK: %[[SELECT1:.+]] = select [[IS_ONE]], [[ZERO]], %arg3 : index
   // CHECK: [[LOAD1:%.+]] = load %arg0[%[[SELECT1]]] : memref<?xf32>
