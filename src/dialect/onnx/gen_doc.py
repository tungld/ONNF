#!/usr/bin/env python
from __future__ import absolute_import
from __future__ import division
from __future__ import print_function
from __future__ import unicode_literals

from collections import defaultdict
import io
import os
import sys

import numpy as np  # type: ignore

from onnx import defs, FunctionProto, helper, OperatorStatus
from onnx.defs import OpSchema, ONNX_DOMAIN, ONNX_ML_DOMAIN
from onnx.backend.test.case import collect_snippets
from onnx.backend.sample.ops import collect_sample_implementations
from typing import Any, Text, Sequence, Dict, List, Type, Set, Tuple


SNIPPETS = collect_snippets()
SAMPLE_IMPLEMENTATIONS = collect_sample_implementations()
ONNX_ML = not bool(os.getenv('ONNX_ML') == '0')

ONNX_ML = False
print("ONNX_ML", ONNX_ML)


if ONNX_ML:
    ext = '-ml.md'
else:
    ext = '.md'


def display_number(v):  # type: (int) -> Text
    if defs.OpSchema.is_infinite(v):
        return '&#8734;'
    return Text(v)


def should_render_domain(domain):  # type: (Text) -> bool
    if domain == ONNX_ML_DOMAIN and not ONNX_ML:
        return False
    elif ONNX_ML and domain != ONNX_ML_DOMAIN:
        return False
    return True


def format_name_with_domain(domain, schema_name):  # type: (Text, Text) -> Text
    if domain:
        return '{}.{}'.format(domain, schema_name)
    else:
        return schema_name


def display_attr_type(v):  # type: (OpSchema.AttrType) -> Text
    assert isinstance(v, OpSchema.AttrType)
    s = Text(v)
    s = s[s.rfind('.') + 1:].lower()
    if s[-1] == 's':
        s = 'list of ' + s
    return s


def display_domain(domain):  # type: (Text) -> Text
    if domain:
        return "the '{}' operator set".format(domain)
    else:
        return "the default ONNX operator set"


def display_domain_short(domain):  # type: (Text) -> Text
    if domain:
        return domain
    else:
        return 'ai.onnx (default)'


def display_version_link(name, version):  # type: (Text, int) -> Text
    changelog_md = 'Changelog' + ext
    name_with_ver = '{}-{}'.format(name, version)
    return '<a href="{}#{}">{}</a>'.format(changelog_md, name_with_ver, name_with_ver)


def display_schema(schema, versions):  # type: (OpSchema, Sequence[OpSchema]) -> Text
    s = ''

    # doc
    if schema.doc:
        s += '\n'
        s += '\n'.join('  ' + line
                       for line in schema.doc.lstrip().splitlines())
        s += '\n'

    # since version
    s += '\n#### Version\n'
    if schema.support_level == OpSchema.SupportType.EXPERIMENTAL:
        s += '\nNo versioning maintained for experimental ops.'
    else:
        s += '\nThis version of the operator has been ' + ('deprecated' if schema.deprecated else 'available') + ' since version {}'.format(schema.since_version)
        s += ' of {}.\n'.format(display_domain(schema.domain))
        if len(versions) > 1:
            # TODO: link to the Changelog.md
            s += '\nOther versions of this operator: {}\n'.format(
                ', '.join(display_version_link(format_name_with_domain(v.domain, v.name),
                                               v.since_version) for v in versions[:-1]))

    # If this schema is deprecated, don't display any of the following sections
    if schema.deprecated:
        return s

    # attributes
    if schema.attributes:
        s += '\n#### Attributes\n\n'
        s += '<dl>\n'
        for _, attr in sorted(schema.attributes.items()):
            # option holds either required or default value
            opt = ''
            if attr.required:
                opt = 'required'
            elif attr.default_value.name:
                default_value = helper.get_attribute_value(attr.default_value)

                def format_value(value):  # type: (Any) -> Text
                    if isinstance(value, float):
                        formatted = str(np.round(value, 5))
                        # use default formatting, unless too long.
                        if (len(formatted) > 10):
                            formatted = str("({:e})".format(value))
                        return formatted
                    elif isinstance(value, (bytes, bytearray)) and sys.version_info[0] == 3:
                        return str(value.decode('utf-8'))
                    return str(value)

                if isinstance(default_value, list):
                    default_value = [format_value(val) for val in default_value]
                else:
                    default_value = format_value(default_value)
                opt = 'default is {}'.format(default_value)

            s += '<dt><tt>{}</tt> : {}{}</dt>\n'.format(
                attr.name,
                display_attr_type(attr.type),
                ' ({})'.format(opt) if opt else '')
            s += '<dd>{}</dd>\n'.format(attr.description)
        s += '</dl>\n'

    # inputs
    s += '\n#### Inputs'
    if schema.min_input != schema.max_input:
        s += ' ({} - {})'.format(display_number(schema.min_input),
                                 display_number(schema.max_input))
    s += '\n\n'
    if schema.inputs:
        s += '<dl>\n'
        for input in schema.inputs:
            option_str = ""
            if OpSchema.FormalParameterOption.Optional == input.option:
                option_str = " (optional)"
            elif OpSchema.FormalParameterOption.Variadic == input.option:
                if input.isHomogeneous:
                    option_str = " (variadic)"
                else:
                    option_str = " (variadic, heterogeneous)"
            s += '<dt><tt>{}</tt>{} : {}</dt>\n'.format(input.name, option_str, input.typeStr)
            s += '<dd>{}</dd>\n'.format(input.description)
        s += '</dl>\n'

    # outputs
    s += '\n#### Outputs'
    if schema.min_output != schema.max_output:
        s += ' ({} - {})'.format(display_number(schema.min_output),
                                 display_number(schema.max_output))
    s += '\n\n'

    if schema.outputs:
        s += '<dl>\n'
        for output in schema.outputs:
            option_str = ""
            if OpSchema.FormalParameterOption.Optional == output.option:
                option_str = " (optional)"
            elif OpSchema.FormalParameterOption.Variadic == output.option:
                if output.isHomogeneous:
                    option_str = " (variadic)"
                else:
                    option_str = " (variadic, heterogeneous)"
            s += '<dt><tt>{}</tt>{} : {}</dt>\n'.format(output.name, option_str, output.typeStr)
            s += '<dd>{}</dd>\n'.format(output.description)
        s += '</dl>\n'

    # type constraints
    s += '\n#### Type Constraints'
    s += '\n\n'
    if schema.type_constraints:
        s += '<dl>\n'
        for type_constraint in schema.type_constraints:
            allowedTypes = type_constraint.allowed_type_strs
            if (len(allowedTypes) > 0):
                allowedTypeStr = allowedTypes[0]
            for allowedType in allowedTypes[1:]:
                allowedTypeStr += ', ' + allowedType
            s += '<dt><tt>{}</tt> : {}</dt>\n'.format(
                type_constraint.type_param_str, allowedTypeStr)
            s += '<dd>{}</dd>\n'.format(type_constraint.description)
        s += '</dl>\n'

    # Function Body
    if schema.has_function:  # type: ignore
        s += '\n#### Function\n'
        s += '\nThe Function can be represented as a function.\n'

    return s


def support_level_str(level):  # type: (OpSchema.SupportType) -> Text
    return \
        "<sub>experimental</sub> " if level == OpSchema.SupportType.EXPERIMENTAL else ""

def convert_type(tstr) :
    tfrom = np.array(['bool', 'int8', 'int16', 'int32', 'int64',
            'unkown', 'float16', 'float', 'double'])
    tto =np.array(['I1', 'I8', 'I16', 'I32', 'I64',
         'BF16', 'F16', 'F32', 'F64'])
    index = -1
    for i in range(len(tfrom)) :
        if tfrom[i] in tstr :
            index = i
            break
    if index == -1 :
        print("error", tstr)
        return ''
    else :
        return tto[i]

def  collect_types(schema, input) :
    allowedTypeStr=''
    #first step just ignore the type constraints
    return allowedTypeStr
    if input.typeStr :
        tstr = input.typeStr
    else :
        return allwedTypeStr
    if schema.type_constraints:
        for type_constraint in schema.type_constraints:
            if type_constraint.type_param_str != tstr :
                continue
            allowedTypes = type_constraint.allowed_type_strs
            allowedTypeStr=''
            if (len(allowedTypes) > 0):
                t = convert_type(allowedTypes[0])
                if t == '' :
                    return ''
                allowedTypeStr += t
            for allowedType in allowedTypes[1:]:
                t = convert_type(allowedType)
                if t == '' :
                    return ''
                if  not t in allowedTypeStr :
                    allowedTypeStr += ', '+t

            return allowedTypeStr

    return allowedTypeStr

def gen_schema(schema) :
    ShapeInferenceList=['Exp', 'Tanh', 'Sinh', 'Cosh', 'Sigmoid', 'Relu',
                        'Add', 'Mul', 'Div', 'Sub', 'And', 'Or', 'Xor',
                        'Sum', 'Max', 'Min', 'MatMul', 'Gemm', 'LeakyRelu',
                        'Elu', 'Selu', 'HardSigmoid', 'Reshape', 'Reciprocal',
<<<<<<< HEAD
                        'Identity', 'Cos', 'Log', 'Transpose', 'ReduceMax',
                        'ReduceMin', 'ReduceProd', 'ReduceSum']
=======
                        'Identity', 'Cos', 'Log', 'Transpose', 'Softmax']
>>>>>>> e89e5169
    CanonicalList=['Add', 'Identity']
    line_indent = '  '

    #s = 'def ONNX'+schema.name+str(schema.since_version)+'Op:ONNX_Op<"'+schema.name+'", \n'
    s = 'def ONNX'+schema.name+'Op:ONNX_Op<"'+schema.name+'", \n'
    s += line_indent+'  [NoSideEffect'
    if schema.name in ShapeInferenceList :
        s+= ', DeclareOpInterfaceMethods<ShapeInferenceOpInterface>'
    s += ']> {'

    if schema.name in CanonicalList:
        s += '\n'+line_indent+'let hasCanonicalizer = 1;'

    #summary
    s += '\n'+line_indent
    s += 'let summary = "ONNX '+schema.name+' operation";'

    #description
    s += '\n'+line_indent
    s += 'let description = [{'
    if schema.doc:
        """
        s += '\n'.join(line_indent + line
                   for line in schema.doc.lstrip().splitlines())
        """
        for line in schema.doc.lstrip().splitlines():
            line = line.replace('}]', '\}\]')
            s += '\n'+line_indent+'  '+'"'+line+'"'
    else :
        s += '\n'+line_indent*2 +'no doc for this op from onnx'
    s += '\n'+line_indent+'}];'

    #input
    s+= '\n'+line_indent+'let arguments = (ins '
    if schema.inputs:
        for input in schema.inputs:
            if input != schema.inputs[0] :
                s+= ', '
            etypes=collect_types(schema, input)

            if OpSchema.FormalParameterOption.Optional == input.option:
                #TODO: handle optional
                print("optional ", input.name)
            elif OpSchema.FormalParameterOption.Variadic == input.option:
                if input.isHomogeneous:
                    s+= 'Variadic<'
                else:
                    #TODO handle  (variadic, heterogeneous)"
                    print('variadic, heterogeneous', input.name)
            if etypes == '':
                s+= 'AnyTypeOf<[AnyMemRef, AnyTensor]>'
            else:
                s+= 'TensorOf<['+etypes+']>'

            if OpSchema.FormalParameterOption.Optional == input.option:
                #TODO: handle optional
                t=''
            elif OpSchema.FormalParameterOption.Variadic == input.option:
                if input.isHomogeneous:
                    s+= '>'
                else:
                    #TODO handle  (variadic, heterogeneous)"
                    t=''
            s+=':$'+input.name
    s+= ');'

    #output
    s+= '\n'+line_indent+'let results = (outs '
    if schema.outputs:
        for output in schema.outputs:
            if output != schema.outputs[0] :
                s+= ', '
            #need to interpret output.typeStr
            etypes=collect_types(schema, output)
            if etypes == '':
                s+= 'AnyTypeOf<[AnyMemRef, AnyTensor]>'
            else:
                s+= 'TensorOf<['+etypes+']>'
    s+= ');'

    #s+= 'let hasCanonicalizer = 1;'

    s += '\n}\n\n'

    return s

"""
special cases:
* Split: attr split default value: sizeof(output1) namely 1
* Conv: attr dilations default value is {num_dim of first input - 2, 1}
* Conv: attr kernel_shape type is ints
* Transpose: attr perm default value is {} empty int list
"""

def gen_code(schema,fefile) :
    special_handler = dict([
        ("Conv", "ImportNodeConv"),
        ("MaxPool", "ImportNodeMaxPool"),
        #("Transpose", "ImportNodeTranspose")
        ])
    special_type = dict([
        ("AveragePool "+"kernel_shape", '"ints", ""'),
        ("MaxPool "+"kernel_shape", '"ints", ""'),
        ("Cast "+"to", '"int", "0"'),
        ("Concat "+"axis", '"int", "0"'),
        ("Conv "+"group", '"int", "1"'),
        ("Unsqueeze "+"axes", '"ints", ""'),
        ("RNN "+"activation_alpha", '"floats", "{}"'),
        ("RNN "+"activation_beta", '"floats", "{}"'),
        ("RNN "+"activations", '"", "{Tannh, Tanh}"'),
        ("LRN "+"size", '"int", ""')
        ])
    line_indent = '  '
    fefile.write('    '+'}else if (OpName == "'+schema.name+'") {\n')
    op_type_str='mlir::ONNX'+schema.name+'Op'
    if schema.name in special_handler :
        fefile.write('       '+special_handler[schema.name]+'(node, '
          +str(len(schema.inputs))
          +', ' +str(len(schema.outputs))+', {\n')
    elif len(schema.outputs) > 1 :
        fefile.write('       '+'ImportNodeMultipleOuts<'+op_type_str+'>(node, '
          +str(len(schema.inputs))
          +', ' +str(len(schema.outputs))+', {\n')
    else :
        fefile.write('       '+'ImportNodeOneOut<'+op_type_str+'>(node, '
          +str(len(schema.inputs))
          +', ' +str(len(schema.outputs))+', {\n')
    

    if schema.attributes:
        first_attr = True
        for _, attr in sorted(schema.attributes.items()):
            attr_line = line_indent+line_indent+line_indent+line_indent
            if not first_attr:
                attr_line += ',{'
            else :
                attr_line += ' {'
            first_attr = False

            attr_line += '"'+attr.name+'",'

            if schema.name+' '+attr.name in special_type:
                attr_line += special_type[schema.name+' '+attr.name]
            # option holds either required or default value
            elif attr.required:
                attr_line += '"", ""'
      
            elif attr.default_value.name:
                default_value = helper.get_attribute_value(attr.default_value)

                def format_value(value):  # type: (Any) -> Text
                    if isinstance(value, float):
                        formatted = str(np.round(value, 5))
                        # use default formatting, unless too long.
                        if (len(formatted) > 10):
                            formatted = str("({:e})".format(value))
                        return formatted
                    elif isinstance(value, (bytes, bytearray)) and sys.version_info[0] == 3:
                        return str(value.decode('utf-8'))
                    return str(value)

                if isinstance(default_value, list):
                    value = default_value[0]
                    default_value = [format_value(val) for val in default_value]
                    # TODO the list type is homogenous or htergeneous?
                   
                    if isinstance(value, float) : 
                        attr_type_str = '"floats"'
                    elif isinstance(value, int) :
                        attr_type_str = '"ints"'
                    elif isinstance(value, str) :
                        attr_type_str = '"strs"'
                    elif isinstance(value, (bytes, bytearray)) :
                        attr_type_str = '"strs"'
                    else :
                        attr_type_str = '"unknowns"'
                    attr_option_str = '"{}"'.format(default_value)
                    attr_option_str = attr_option_str.replace('[', '{', 1)
                    attr_option_str = attr_option_str.replace(']', '}', 1)
                else:
                    if isinstance(default_value, float) : 
                        attr_type_str = '"float"'
                    elif isinstance(default_value, int) :
                        attr_type_str = '"int"'
                    elif isinstance(default_value, str) :
                        attr_type_str = '"str"'
                    elif isinstance(default_value, (bytes, bytearray)) :
                        attr_type_str = '"str"'
                    else :
                        attr_type_str = '"unknown"'
                    default_value = format_value(default_value)
                    attr_option_str = '"{}"'.format(default_value)
                attr_line += attr_type_str+','+attr_option_str
            else:
                #TODO why?
                attr_line += '"", ""'
            attr_line += '}\n'
            fefile.write(attr_line)
    fefile.write(line_indent+line_indent+line_indent+'});\n')
          


def main(args):  # type: (Type[Args]) -> None
    with io.open(args.changelog, 'w', newline='') as fout:
        fout.write('## Operator Changelog\n')
        fout.write(
            "*This file is automatically generated from the\n"
            "            [def files](/onnx/defs) via [this script](/onnx/defs/gen_doc.py).\n"
            "            Do not modify directly and instead edit operator definitions.*\n")

        # domain -> version -> [schema]
        dv_index = defaultdict(lambda: defaultdict(list))  # type: Dict[Text, Dict[int, List[OpSchema]]]
        for schema in defs.get_all_schemas_with_history():
            dv_index[schema.domain][schema.since_version].append(schema)

        fout.write('\n')

        for domain, versionmap in sorted(dv_index.items()):
            print("domain", domain)
            if not should_render_domain(domain):
                continue

            s = '# {}\n'.format(display_domain_short(domain))

            for version, unsorted_schemas in sorted(versionmap.items()):
                s += '## Version {} of {}\n'.format(version, display_domain(domain))
                for schema in sorted(unsorted_schemas, key=lambda s: s.name):
                    name_with_ver = '{}-{}'.format(format_name_with_domain(domain, schema.name),
                                                   schema.since_version)
                    s += ('### <a name="{}"></a>**{}**' + (' (deprecated)' if schema.deprecated else '') + '</a>\n').format(name_with_ver, name_with_ver)
                    s += display_schema(schema, [schema])
                    s += '\n'

            fout.write(s)

    with io.open(args.output, 'w', newline='', encoding="utf-8") as fout:
        fout.write('## Operator Schemas\n')
        fout.write(
            "*This file is automatically generated from the\n"
            "            [def files](/onnx/defs) via [this script](/onnx/defs/gen_doc.py).\n"
            "            Do not modify directly and instead edit operator definitions.*\n")

        # domain -> support level -> name -> [schema]
        index = defaultdict(lambda: defaultdict(lambda: defaultdict(list)))  # type: Dict[Text, Dict[int, Dict[Text, List[OpSchema]]]]
        for schema in defs.get_all_schemas_with_history():
            #print("check point 0", schema.name, schema.domain, schema.support_level)
            #gen_schema(schema)
            index[schema.domain][int(schema.support_level)][schema.name].append(schema)

        fout.write('\n')

        # Preprocess the Operator Schemas
        # [(domain, [(support_level, [(schema name, current schema, all versions schemas)])])]
        operator_schemas = list()  # type: List[Tuple[Text, List[Tuple[int, List[Tuple[Text, OpSchema, List[OpSchema]]]]]]]
        exsting_ops = set()  # type: Set[Text]
        for domain, _supportmap in sorted(index.items()):
            if not should_render_domain(domain):
                continue

            processed_supportmap = list()
            for _support, _namemap in sorted(_supportmap.items()):
                processed_namemap = list()
                for n, unsorted_versions in sorted(_namemap.items()):
                    versions = sorted(unsorted_versions, key=lambda s: s.since_version)
                    schema = versions[-1]
                    #print("check point 2", schema)
                    if schema.name in exsting_ops:
                        continue
                    exsting_ops.add(schema.name)
                    processed_namemap.append((n, schema, versions))
                processed_supportmap.append((_support, processed_namemap))
            operator_schemas.append((domain, processed_supportmap))

        # Table of contents
        for domain, supportmap in operator_schemas:
            s = '* {}\n'.format(display_domain_short(domain))
            fout.write(s)
            function_ops = list()
            for _, namemap in supportmap:
                for n, schema, versions in namemap:
                    if schema.has_function:  # type: ignore
                        function_ops.append((n, schema, versions))
                        continue
                    s = '  * {}<a href="#{}">{}</a>\n'.format(
                        support_level_str(schema.support_level),
                        format_name_with_domain(domain, n),
                        format_name_with_domain(domain, n))
                    fout.write(s)
            if len(function_ops):
                fout.write('\n')
                fout.write('  **Operators with function registered:**\n')
                for n, schema, versions in function_ops:
                    s = '  * {}<a href="#{}">{}</a>\n'.format(
                        support_level_str(schema.support_level),
                        format_name_with_domain(domain, n),
                        format_name_with_domain(domain, n))
                    fout.write(s)

        fout.write('\n')
        tdfile= io.open(args.tdfile, 'w', newline='') 
        fefile=io.open('op_build_table.inc', 'w', newline='')
        firstfunc = True

        fefile.write('    '+'if (OpName == "DUMMY") {\n')
        for domain, supportmap in operator_schemas:
            s = '## {}\n'.format(display_domain_short(domain))
            fout.write(s)

            for _, namemap in supportmap:
                for op_type, schema, versions in namemap:
                    # op_type
                    #print("check point 1", schema.name, len(schema.inputs), len(schema.outputs))
                    gen_code(schema, fefile)

                    r = gen_schema(schema)
                    tdfile.write(r)
                    s = ('### {}<a name="{}"></a><a name="{}">**{}**' + (' (deprecated)' if schema.deprecated else '') + '</a>\n').format(
                        support_level_str(schema.support_level),
                        format_name_with_domain(domain, op_type),
                        format_name_with_domain(domain, op_type.lower()),
                        format_name_with_domain(domain, op_type))
                    
                    s += display_schema(schema, versions)

                    s += '\n\n'

                    if op_type in SNIPPETS:
                        s += '#### Examples\n\n'
                        for summary, code in sorted(SNIPPETS[op_type]):
                            s += '<details>\n'
                            s += '<summary>{}</summary>\n\n'.format(summary)
                            s += '```python\n{}\n```\n\n'.format(code)
                            s += '</details>\n'
                            s += '\n\n'
                    if op_type.lower() in SAMPLE_IMPLEMENTATIONS:
                        s += '#### Sample Implementation\n\n'
                        s += '<details>\n'
                        s += '<summary>{}</summary>\n\n'.format(op_type)
                        s += '```python\n{}\n```\n\n'.format(SAMPLE_IMPLEMENTATIONS[op_type.lower()])
                        s += '</details>\n'
                        s += '\n\n'

                    fout.write(s)
        fefile.write('    }')
        fefile.close()


if __name__ == '__main__':
    base_dir = os.path.dirname(os.path.dirname(os.path.dirname(os.path.realpath(__file__))))
    docs_dir = os.path.join(base_dir, 'docs')
    print(docs_dir)

    class Args(object):
        output = os.path.join(docs_dir, 'Operators' + ext)
        changelog = os.path.join(docs_dir, 'Changelog' + ext)
        tdfile = os.path.join(docs_dir, 'onnxop.inc')
    print(Args)
    main(Args)<|MERGE_RESOLUTION|>--- conflicted
+++ resolved
@@ -267,12 +267,8 @@
                         'Add', 'Mul', 'Div', 'Sub', 'And', 'Or', 'Xor',
                         'Sum', 'Max', 'Min', 'MatMul', 'Gemm', 'LeakyRelu',
                         'Elu', 'Selu', 'HardSigmoid', 'Reshape', 'Reciprocal',
-<<<<<<< HEAD
-                        'Identity', 'Cos', 'Log', 'Transpose', 'ReduceMax',
-                        'ReduceMin', 'ReduceProd', 'ReduceSum']
-=======
-                        'Identity', 'Cos', 'Log', 'Transpose', 'Softmax']
->>>>>>> e89e5169
+                        'Identity', 'Cos', 'Log', 'Transpose', 'Softmax',
+                        'ReduceMax', 'ReduceMin', 'ReduceProd', 'ReduceSum']
     CanonicalList=['Add', 'Identity']
     line_indent = '  '
 
