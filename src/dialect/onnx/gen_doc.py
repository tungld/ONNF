#!/usr/bin/env python
from __future__ import absolute_import
from __future__ import division
from __future__ import print_function
from __future__ import unicode_literals

from collections import defaultdict
import io
import os
import sys

import numpy as np  # type: ignore

from onnx import defs, FunctionProto, helper, OperatorStatus
from onnx.defs import OpSchema, ONNX_DOMAIN, ONNX_ML_DOMAIN
from onnx.backend.test.case import collect_snippets
from onnx.backend.sample.ops import collect_sample_implementations
from typing import Any, Text, Sequence, Dict, List, Type, Set, Tuple


SNIPPETS = collect_snippets()
SAMPLE_IMPLEMENTATIONS = collect_sample_implementations()
ONNX_ML = not bool(os.getenv('ONNX_ML') == '0')

ONNX_ML = False
print("ONNX_ML", ONNX_ML)


if ONNX_ML:
    ext = '-ml.md'
else:
    ext = '.md'


def display_number(v):  # type: (int) -> Text
    if defs.OpSchema.is_infinite(v):
        return '&#8734;'
    return Text(v)


def should_render_domain(domain):  # type: (Text) -> bool
    if domain == ONNX_ML_DOMAIN and not ONNX_ML:
        return False
    elif ONNX_ML and domain != ONNX_ML_DOMAIN:
        return False
    return True


def format_name_with_domain(domain, schema_name):  # type: (Text, Text) -> Text
    if domain:
        return '{}.{}'.format(domain, schema_name)
    else:
        return schema_name


def display_attr_type(v):  # type: (OpSchema.AttrType) -> Text
    assert isinstance(v, OpSchema.AttrType)
    s = Text(v)
    s = s[s.rfind('.') + 1:].lower()
    if s[-1] == 's':
        s = 'list of ' + s
    return s


def display_domain(domain):  # type: (Text) -> Text
    if domain:
        return "the '{}' operator set".format(domain)
    else:
        return "the default ONNX operator set"


def display_domain_short(domain):  # type: (Text) -> Text
    if domain:
        return domain
    else:
        return 'ai.onnx (default)'


def display_version_link(name, version):  # type: (Text, int) -> Text
    changelog_md = 'Changelog' + ext
    name_with_ver = '{}-{}'.format(name, version)
    return '<a href="{}#{}">{}</a>'.format(changelog_md, name_with_ver, name_with_ver)


def display_schema(schema, versions):  # type: (OpSchema, Sequence[OpSchema]) -> Text
    s = ''

    # doc
    if schema.doc:
        s += '\n'
        s += '\n'.join('  ' + line
                       for line in schema.doc.lstrip().splitlines())
        s += '\n'

    # since version
    s += '\n#### Version\n'
    if schema.support_level == OpSchema.SupportType.EXPERIMENTAL:
        s += '\nNo versioning maintained for experimental ops.'
    else:
        s += '\nThis version of the operator has been ' + ('deprecated' if schema.deprecated else 'available') + ' since version {}'.format(schema.since_version)
        s += ' of {}.\n'.format(display_domain(schema.domain))
        if len(versions) > 1:
            # TODO: link to the Changelog.md
            s += '\nOther versions of this operator: {}\n'.format(
                ', '.join(display_version_link(format_name_with_domain(v.domain, v.name),
                                               v.since_version) for v in versions[:-1]))

    # If this schema is deprecated, don't display any of the following sections
    if schema.deprecated:
        return s

    # attributes
    if schema.attributes:
        s += '\n#### Attributes\n\n'
        s += '<dl>\n'
        for _, attr in sorted(schema.attributes.items()):
            # option holds either required or default value
            opt = ''
            if attr.required:
                opt = 'required'
            elif attr.default_value.name:
                default_value = helper.get_attribute_value(attr.default_value)

                def format_value(value):  # type: (Any) -> Text
                    if isinstance(value, float):
                        formatted = str(np.round(value, 5))
                        # use default formatting, unless too long.
                        if (len(formatted) > 10):
                            formatted = str("({:e})".format(value))
                        return formatted
                    elif isinstance(value, (bytes, bytearray)) and sys.version_info[0] == 3:
                        return str(value.decode('utf-8'))
                    return str(value)

                if isinstance(default_value, list):
                    default_value = [format_value(val) for val in default_value]
                else:
                    default_value = format_value(default_value)
                opt = 'default is {}'.format(default_value)

            s += '<dt><tt>{}</tt> : {}{}</dt>\n'.format(
                attr.name,
                display_attr_type(attr.type),
                ' ({})'.format(opt) if opt else '')
            s += '<dd>{}</dd>\n'.format(attr.description)
        s += '</dl>\n'

    # inputs
    s += '\n#### Inputs'
    if schema.min_input != schema.max_input:
        s += ' ({} - {})'.format(display_number(schema.min_input),
                                 display_number(schema.max_input))
    s += '\n\n'
    if schema.inputs:
        s += '<dl>\n'
        for input in schema.inputs:
            option_str = ""
            if OpSchema.FormalParameterOption.Optional == input.option:
                option_str = " (optional)"
            elif OpSchema.FormalParameterOption.Variadic == input.option:
                if input.isHomogeneous:
                    option_str = " (variadic)"
                else:
                    option_str = " (variadic, heterogeneous)"
            s += '<dt><tt>{}</tt>{} : {}</dt>\n'.format(input.name, option_str, input.typeStr)
            s += '<dd>{}</dd>\n'.format(input.description)
        s += '</dl>\n'

    # outputs
    s += '\n#### Outputs'
    if schema.min_output != schema.max_output:
        s += ' ({} - {})'.format(display_number(schema.min_output),
                                 display_number(schema.max_output))
    s += '\n\n'

    if schema.outputs:
        s += '<dl>\n'
        for output in schema.outputs:
            option_str = ""
            if OpSchema.FormalParameterOption.Optional == output.option:
                option_str = " (optional)"
            elif OpSchema.FormalParameterOption.Variadic == output.option:
                if output.isHomogeneous:
                    option_str = " (variadic)"
                else:
                    option_str = " (variadic, heterogeneous)"
            s += '<dt><tt>{}</tt>{} : {}</dt>\n'.format(output.name, option_str, output.typeStr)
            s += '<dd>{}</dd>\n'.format(output.description)
        s += '</dl>\n'

    # type constraints
    s += '\n#### Type Constraints'
    s += '\n\n'
    if schema.type_constraints:
        s += '<dl>\n'
        for type_constraint in schema.type_constraints:
            allowedTypes = type_constraint.allowed_type_strs
            if (len(allowedTypes) > 0):
                allowedTypeStr = allowedTypes[0]
            for allowedType in allowedTypes[1:]:
                allowedTypeStr += ', ' + allowedType
            s += '<dt><tt>{}</tt> : {}</dt>\n'.format(
                type_constraint.type_param_str, allowedTypeStr)
            s += '<dd>{}</dd>\n'.format(type_constraint.description)
        s += '</dl>\n'

    # Function Body
    if schema.has_function:  # type: ignore
        s += '\n#### Function\n'
        s += '\nThe Function can be represented as a function.\n'

    return s


def support_level_str(level):  # type: (OpSchema.SupportType) -> Text
    return \
        "<sub>experimental</sub> " if level == OpSchema.SupportType.EXPERIMENTAL else ""

def convert_type(tstr) :
    tfrom = np.array(['bool', 'int8', 'int16', 'int32', 'int64',
            'unkown', 'float16', 'float', 'double'])
    tto =np.array(['I1', 'I8', 'I16', 'I32', 'I64',
         'BF16', 'F16', 'F32', 'F64'])
    index = -1
    for i in range(len(tfrom)) :
        if tfrom[i] in tstr :
            index = i
            break
    if index == -1 :
        print("error", tstr)
        return ''
    else :
        return tto[i]

def  collect_types(schema, input) :
    allowedTypeStr=''
    #first step just ignore the type constraints
    return allowedTypeStr
    if input.typeStr :
        tstr = input.typeStr
    else :
        return allwedTypeStr
    if schema.type_constraints:
        for type_constraint in schema.type_constraints:
            if type_constraint.type_param_str != tstr :
                continue
            allowedTypes = type_constraint.allowed_type_strs
            allowedTypeStr=''
            if (len(allowedTypes) > 0):
                t = convert_type(allowedTypes[0])
                if t == '' :
                    return ''
                allowedTypeStr += t
            for allowedType in allowedTypes[1:]:
                t = convert_type(allowedType)
                if t == '' :
                    return ''
                if  not t in allowedTypeStr :
                    allowedTypeStr += ', '+t

            return allowedTypeStr

    return allowedTypeStr

def gen_schema(schema) :
    ShapeInferenceList=['Exp', 'Tanh', 'Sinh', 'Cosh', 'Sigmoid', 'Relu',
                        'Add', 'Mul', 'Div', 'Sub', 'And', 'Or', 'Xor',
                        'Sum', 'Max', 'Min', 'MatMul', 'Gemm', 'LeakyRelu',
                        'Elu', 'Selu', 'HardSigmoid', 'Reshape', 'Reciprocal',
<<<<<<< HEAD
                        'Identity', 'Softmax']
=======
                        'Identity', 'Cos', 'Log', 'Transpose']
>>>>>>> 1ebcc2eb
    CanonicalList=['Add', 'Identity']
    line_indent = '  '

    #s = 'def ONNX'+schema.name+str(schema.since_version)+'Op:ONNX_Op<"'+schema.name+'", \n'
    s = 'def ONNX'+schema.name+'Op:ONNX_Op<"'+schema.name+'", \n'
    s += line_indent+'  [NoSideEffect'
    if schema.name in ShapeInferenceList :
        s+= ', DeclareOpInterfaceMethods<ShapeInferenceOpInterface>'
    s += ']> {'

    if schema.name in CanonicalList:
        s += '\n'+line_indent+'let hasCanonicalizer = 1;'

    #summary
    s += '\n'+line_indent
    s += 'let summary = "ONNX '+schema.name+' operation";'

    #description
    s += '\n'+line_indent
    s += 'let description = [{'
    if schema.doc:
        """
        s += '\n'.join(line_indent + line
                   for line in schema.doc.lstrip().splitlines())
        """
        for line in schema.doc.lstrip().splitlines():
            line = line.replace('}]', '\}\]')
            s += '\n'+line_indent+'  '+'"'+line+'"'
    else :
        s += '\n'+line_indent*2 +'no doc for this op from onnx'
    s += '\n'+line_indent+'}];'

    #input
    s+= '\n'+line_indent+'let arguments = (ins '
    if schema.inputs:
        for input in schema.inputs:
            if input != schema.inputs[0] :
                s+= ', '
            etypes=collect_types(schema, input)

            if OpSchema.FormalParameterOption.Optional == input.option:
                #TODO: handle optional
                print("optional ", input.name)
            elif OpSchema.FormalParameterOption.Variadic == input.option:
                if input.isHomogeneous:
                    s+= 'Variadic<'
                else:
                    #TODO handle  (variadic, heterogeneous)"
                    print('variadic, heterogeneous', input.name)
            if etypes == '':
                s+= 'AnyTypeOf<[AnyMemRef, AnyTensor]>'
            else:
                s+= 'TensorOf<['+etypes+']>'

            if OpSchema.FormalParameterOption.Optional == input.option:
                #TODO: handle optional
                t=''
            elif OpSchema.FormalParameterOption.Variadic == input.option:
                if input.isHomogeneous:
                    s+= '>'
                else:
                    #TODO handle  (variadic, heterogeneous)"
                    t=''
            s+=':$'+input.name
    s+= ');'

    #output
    s+= '\n'+line_indent+'let results = (outs '
    if schema.outputs:
        for output in schema.outputs:
            if output != schema.outputs[0] :
                s+= ', '
            #need to interpret output.typeStr
            etypes=collect_types(schema, output)
            if etypes == '':
                s+= 'AnyTypeOf<[AnyMemRef, AnyTensor]>'
            else:
                s+= 'TensorOf<['+etypes+']>'
    s+= ');'

    #s+= 'let hasCanonicalizer = 1;'

    s += '\n}\n\n'

    return s

"""
special cases:
* Split: attr split default value: sizeof(output1) namely 1
* Conv: attr dilations default value is {num_dim of first input - 2, 1}
* Conv: attr kernel_shape type is ints
* Transpose: attr perm default value is {} empty int list
"""

def gen_code(schema,fefile) :
    special_handler = dict([
        ("Conv", "ImportNodeConv"),
        #("Transpose", "ImportNodeTranspose")
        ])
    special_type = dict([
        ("AveragePool "+"kernel_shape", '"ints", ""'),
        ("MaxPool "+"kernel_shape", '"ints", ""'),
        ("Cast "+"to", '"int", "0"'),
        ("Concat "+"axis", '"int", "0"'),
        ("Conv "+"group", '"int", "1"'),
        ("Unsqueeze "+"axes", '"ints", ""'),
        ("RNN "+"activation_alpha", '"floats", "{}"'),
        ("RNN "+"activation_beta", '"floats", "{}"'),
        ("RNN "+"activations", '"", "{Tannh, Tanh}"'),
        ("LRN "+"size", '"int", ""')
        ])
    line_indent = '  '
    fefile.write('    '+'}else if (OpName == "'+schema.name+'") {\n')
    op_type_str='mlir::ONNX'+schema.name+'Op'
    if schema.name in special_handler :
        fefile.write('       '+special_handler[schema.name]+'(node, '
          +str(len(schema.inputs))
          +', ' +str(len(schema.outputs))+', {\n')
    elif len(schema.outputs) > 1 :
        fefile.write('       '+'ImportNodeMultipleOuts<'+op_type_str+'>(node, '
          +str(len(schema.inputs))
          +', ' +str(len(schema.outputs))+', {\n')
    else :
        fefile.write('       '+'ImportNodeOneOut<'+op_type_str+'>(node, '
          +str(len(schema.inputs))
          +', ' +str(len(schema.outputs))+', {\n')
    

    if schema.attributes:
        first_attr = True
        for _, attr in sorted(schema.attributes.items()):
            attr_line = line_indent+line_indent+line_indent+line_indent
            if not first_attr:
                attr_line += ',{'
            else :
                attr_line += ' {'
            first_attr = False

            attr_line += '"'+attr.name+'",'

            if schema.name+' '+attr.name in special_type:
                attr_line += special_type[schema.name+' '+attr.name]
            # option holds either required or default value
            elif attr.required:
                attr_line += '"", ""'
      
            elif attr.default_value.name:
                default_value = helper.get_attribute_value(attr.default_value)

                def format_value(value):  # type: (Any) -> Text
                    if isinstance(value, float):
                        formatted = str(np.round(value, 5))
                        # use default formatting, unless too long.
                        if (len(formatted) > 10):
                            formatted = str("({:e})".format(value))
                        return formatted
                    elif isinstance(value, (bytes, bytearray)) and sys.version_info[0] == 3:
                        return str(value.decode('utf-8'))
                    return str(value)

                if isinstance(default_value, list):
                    value = default_value[0]
                    default_value = [format_value(val) for val in default_value]
                    # TODO the list type is homogenous or htergeneous?
                   
                    if isinstance(value, float) : 
                        attr_type_str = '"floats"'
                    elif isinstance(value, int) :
                        attr_type_str = '"ints"'
                    elif isinstance(value, str) :
                        attr_type_str = '"strs"'
                    elif isinstance(value, (bytes, bytearray)) :
                        attr_type_str = '"strs"'
                    else :
                        attr_type_str = '"unknowns"'
                    attr_option_str = '"{}"'.format(default_value)
                    attr_option_str = attr_option_str.replace('[', '{', 1)
                    attr_option_str = attr_option_str.replace(']', '}', 1)
                else:
                    if isinstance(default_value, float) : 
                        attr_type_str = '"float"'
                    elif isinstance(default_value, int) :
                        attr_type_str = '"int"'
                    elif isinstance(default_value, str) :
                        attr_type_str = '"str"'
                    elif isinstance(default_value, (bytes, bytearray)) :
                        attr_type_str = '"str"'
                    else :
                        attr_type_str = '"unknown"'
                    default_value = format_value(default_value)
                    attr_option_str = '"{}"'.format(default_value)
                attr_line += attr_type_str+','+attr_option_str
            else:
                #TODO why?
                attr_line += '"", ""'
            attr_line += '}\n'
            fefile.write(attr_line)
    fefile.write(line_indent+line_indent+line_indent+'});\n')
          


def main(args):  # type: (Type[Args]) -> None
    with io.open(args.changelog, 'w', newline='') as fout:
        fout.write('## Operator Changelog\n')
        fout.write(
            "*This file is automatically generated from the\n"
            "            [def files](/onnx/defs) via [this script](/onnx/defs/gen_doc.py).\n"
            "            Do not modify directly and instead edit operator definitions.*\n")

        # domain -> version -> [schema]
        dv_index = defaultdict(lambda: defaultdict(list))  # type: Dict[Text, Dict[int, List[OpSchema]]]
        for schema in defs.get_all_schemas_with_history():
            dv_index[schema.domain][schema.since_version].append(schema)

        fout.write('\n')

        for domain, versionmap in sorted(dv_index.items()):
            print("domain", domain)
            if not should_render_domain(domain):
                continue

            s = '# {}\n'.format(display_domain_short(domain))

            for version, unsorted_schemas in sorted(versionmap.items()):
                s += '## Version {} of {}\n'.format(version, display_domain(domain))
                for schema in sorted(unsorted_schemas, key=lambda s: s.name):
                    name_with_ver = '{}-{}'.format(format_name_with_domain(domain, schema.name),
                                                   schema.since_version)
                    s += ('### <a name="{}"></a>**{}**' + (' (deprecated)' if schema.deprecated else '') + '</a>\n').format(name_with_ver, name_with_ver)
                    s += display_schema(schema, [schema])
                    s += '\n'

            fout.write(s)

    with io.open(args.output, 'w', newline='', encoding="utf-8") as fout:
        fout.write('## Operator Schemas\n')
        fout.write(
            "*This file is automatically generated from the\n"
            "            [def files](/onnx/defs) via [this script](/onnx/defs/gen_doc.py).\n"
            "            Do not modify directly and instead edit operator definitions.*\n")

        # domain -> support level -> name -> [schema]
        index = defaultdict(lambda: defaultdict(lambda: defaultdict(list)))  # type: Dict[Text, Dict[int, Dict[Text, List[OpSchema]]]]
        for schema in defs.get_all_schemas_with_history():
            #print("check point 0", schema.name, schema.domain, schema.support_level)
            #gen_schema(schema)
            index[schema.domain][int(schema.support_level)][schema.name].append(schema)

        fout.write('\n')

        # Preprocess the Operator Schemas
        # [(domain, [(support_level, [(schema name, current schema, all versions schemas)])])]
        operator_schemas = list()  # type: List[Tuple[Text, List[Tuple[int, List[Tuple[Text, OpSchema, List[OpSchema]]]]]]]
        exsting_ops = set()  # type: Set[Text]
        for domain, _supportmap in sorted(index.items()):
            if not should_render_domain(domain):
                continue

            processed_supportmap = list()
            for _support, _namemap in sorted(_supportmap.items()):
                processed_namemap = list()
                for n, unsorted_versions in sorted(_namemap.items()):
                    versions = sorted(unsorted_versions, key=lambda s: s.since_version)
                    schema = versions[-1]
                    #print("check point 2", schema)
                    if schema.name in exsting_ops:
                        continue
                    exsting_ops.add(schema.name)
                    processed_namemap.append((n, schema, versions))
                processed_supportmap.append((_support, processed_namemap))
            operator_schemas.append((domain, processed_supportmap))

        # Table of contents
        for domain, supportmap in operator_schemas:
            s = '* {}\n'.format(display_domain_short(domain))
            fout.write(s)
            function_ops = list()
            for _, namemap in supportmap:
                for n, schema, versions in namemap:
                    if schema.has_function:  # type: ignore
                        function_ops.append((n, schema, versions))
                        continue
                    s = '  * {}<a href="#{}">{}</a>\n'.format(
                        support_level_str(schema.support_level),
                        format_name_with_domain(domain, n),
                        format_name_with_domain(domain, n))
                    fout.write(s)
            if len(function_ops):
                fout.write('\n')
                fout.write('  **Operators with function registered:**\n')
                for n, schema, versions in function_ops:
                    s = '  * {}<a href="#{}">{}</a>\n'.format(
                        support_level_str(schema.support_level),
                        format_name_with_domain(domain, n),
                        format_name_with_domain(domain, n))
                    fout.write(s)

        fout.write('\n')
        tdfile= io.open(args.tdfile, 'w', newline='') 
        fefile=io.open('op_build_table.inc', 'w', newline='')
        firstfunc = True

        fefile.write('    '+'if (OpName == "DUMMY") {\n')
        for domain, supportmap in operator_schemas:
            s = '## {}\n'.format(display_domain_short(domain))
            fout.write(s)

            for _, namemap in supportmap:
                for op_type, schema, versions in namemap:
                    # op_type
                    #print("check point 1", schema.name, len(schema.inputs), len(schema.outputs))
                    gen_code(schema, fefile)

                    r = gen_schema(schema)
                    tdfile.write(r)
                    s = ('### {}<a name="{}"></a><a name="{}">**{}**' + (' (deprecated)' if schema.deprecated else '') + '</a>\n').format(
                        support_level_str(schema.support_level),
                        format_name_with_domain(domain, op_type),
                        format_name_with_domain(domain, op_type.lower()),
                        format_name_with_domain(domain, op_type))
                    
                    s += display_schema(schema, versions)

                    s += '\n\n'

                    if op_type in SNIPPETS:
                        s += '#### Examples\n\n'
                        for summary, code in sorted(SNIPPETS[op_type]):
                            s += '<details>\n'
                            s += '<summary>{}</summary>\n\n'.format(summary)
                            s += '```python\n{}\n```\n\n'.format(code)
                            s += '</details>\n'
                            s += '\n\n'
                    if op_type.lower() in SAMPLE_IMPLEMENTATIONS:
                        s += '#### Sample Implementation\n\n'
                        s += '<details>\n'
                        s += '<summary>{}</summary>\n\n'.format(op_type)
                        s += '```python\n{}\n```\n\n'.format(SAMPLE_IMPLEMENTATIONS[op_type.lower()])
                        s += '</details>\n'
                        s += '\n\n'

                    fout.write(s)
        fefile.write('    }')
        fefile.close()


if __name__ == '__main__':
    base_dir = os.path.dirname(os.path.dirname(os.path.dirname(os.path.realpath(__file__))))
    docs_dir = os.path.join(base_dir, 'docs')
    print(docs_dir)

    class Args(object):
        output = os.path.join(docs_dir, 'Operators' + ext)
        changelog = os.path.join(docs_dir, 'Changelog' + ext)
        tdfile = os.path.join(docs_dir, 'onnxop.inc')
    print(Args)
    main(Args)<|MERGE_RESOLUTION|>--- conflicted
+++ resolved
@@ -267,11 +267,7 @@
                         'Add', 'Mul', 'Div', 'Sub', 'And', 'Or', 'Xor',
                         'Sum', 'Max', 'Min', 'MatMul', 'Gemm', 'LeakyRelu',
                         'Elu', 'Selu', 'HardSigmoid', 'Reshape', 'Reciprocal',
-<<<<<<< HEAD
-                        'Identity', 'Softmax']
-=======
-                        'Identity', 'Cos', 'Log', 'Transpose']
->>>>>>> 1ebcc2eb
+                        'Identity', 'Cos', 'Log', 'Transpose', 'Softmax']
     CanonicalList=['Add', 'Identity']
     line_indent = '  '
 
