--- conflicted
+++ resolved
@@ -27,254 +27,249 @@
 
 
 if ONNX_ML:
-    ext = '-ml.md'
+ext = '-ml.md'
 else:
-    ext = '.md'
+ext = '.md'
 
 
 def display_number(v):  # type: (int) -> Text
-    if defs.OpSchema.is_infinite(v):
-        return '&#8734;'
-    return Text(v)
+if defs.OpSchema.is_infinite(v):
+    return '&#8734;'
+return Text(v)
 
 
 def should_render_domain(domain):  # type: (Text) -> bool
-    if domain == ONNX_ML_DOMAIN and not ONNX_ML:
-        return False
-    elif ONNX_ML and domain != ONNX_ML_DOMAIN:
-        return False
-    return True
+if domain == ONNX_ML_DOMAIN and not ONNX_ML:
+    return False
+elif ONNX_ML and domain != ONNX_ML_DOMAIN:
+    return False
+return True
 
 
 def format_name_with_domain(domain, schema_name):  # type: (Text, Text) -> Text
-    if domain:
-        return '{}.{}'.format(domain, schema_name)
-    else:
-        return schema_name
+if domain:
+    return '{}.{}'.format(domain, schema_name)
+else:
+    return schema_name
 
 
 def display_attr_type(v):  # type: (OpSchema.AttrType) -> Text
-    assert isinstance(v, OpSchema.AttrType)
-    s = Text(v)
-    s = s[s.rfind('.') + 1:].lower()
-    if s[-1] == 's':
-        s = 'list of ' + s
+assert isinstance(v, OpSchema.AttrType)
+s = Text(v)
+s = s[s.rfind('.') + 1:].lower()
+if s[-1] == 's':
+    s = 'list of ' + s
+return s
+
+
+def display_domain(domain):  # type: (Text) -> Text
+if domain:
+    return "the '{}' operator set".format(domain)
+else:
+    return "the default ONNX operator set"
+
+
+def display_domain_short(domain):  # type: (Text) -> Text
+if domain:
+    return domain
+else:
+    return 'ai.onnx (default)'
+
+
+def display_version_link(name, version):  # type: (Text, int) -> Text
+changelog_md = 'Changelog' + ext
+name_with_ver = '{}-{}'.format(name, version)
+return '<a href="{}#{}">{}</a>'.format(changelog_md, name_with_ver, name_with_ver)
+
+
+def display_schema(schema, versions):  # type: (OpSchema, Sequence[OpSchema]) -> Text
+s = ''
+
+# doc
+if schema.doc:
+    s += '\n'
+    s += '\n'.join('  ' + line
+                   for line in schema.doc.lstrip().splitlines())
+    s += '\n'
+
+# since version
+s += '\n#### Version\n'
+if schema.support_level == OpSchema.SupportType.EXPERIMENTAL:
+    s += '\nNo versioning maintained for experimental ops.'
+else:
+    s += '\nThis version of the operator has been ' + ('deprecated' if schema.deprecated else 'available') + ' since version {}'.format(schema.since_version)
+    s += ' of {}.\n'.format(display_domain(schema.domain))
+    if len(versions) > 1:
+        # TODO: link to the Changelog.md
+        s += '\nOther versions of this operator: {}\n'.format(
+            ', '.join(display_version_link(format_name_with_domain(v.domain, v.name),
+                                           v.since_version) for v in versions[:-1]))
+
+# If this schema is deprecated, don't display any of the following sections
+if schema.deprecated:
     return s
 
-
-def display_domain(domain):  # type: (Text) -> Text
-    if domain:
-        return "the '{}' operator set".format(domain)
-    else:
-        return "the default ONNX operator set"
-
-
-def display_domain_short(domain):  # type: (Text) -> Text
-    if domain:
-        return domain
-    else:
-        return 'ai.onnx (default)'
-
-
-def display_version_link(name, version):  # type: (Text, int) -> Text
-    changelog_md = 'Changelog' + ext
-    name_with_ver = '{}-{}'.format(name, version)
-    return '<a href="{}#{}">{}</a>'.format(changelog_md, name_with_ver, name_with_ver)
-
-
-def display_schema(schema, versions):  # type: (OpSchema, Sequence[OpSchema]) -> Text
-    s = ''
-
-    # doc
-    if schema.doc:
-        s += '\n'
-        s += '\n'.join('  ' + line
-                       for line in schema.doc.lstrip().splitlines())
-        s += '\n'
-
-    # since version
-    s += '\n#### Version\n'
-    if schema.support_level == OpSchema.SupportType.EXPERIMENTAL:
-        s += '\nNo versioning maintained for experimental ops.'
-    else:
-        s += '\nThis version of the operator has been ' + ('deprecated' if schema.deprecated else 'available') + ' since version {}'.format(schema.since_version)
-        s += ' of {}.\n'.format(display_domain(schema.domain))
-        if len(versions) > 1:
-            # TODO: link to the Changelog.md
-            s += '\nOther versions of this operator: {}\n'.format(
-                ', '.join(display_version_link(format_name_with_domain(v.domain, v.name),
-                                               v.since_version) for v in versions[:-1]))
-
-    # If this schema is deprecated, don't display any of the following sections
-    if schema.deprecated:
-        return s
-
-    # attributes
-    if schema.attributes:
-        s += '\n#### Attributes\n\n'
-        s += '<dl>\n'
-        for _, attr in sorted(schema.attributes.items()):
-            # option holds either required or default value
-            opt = ''
-            if attr.required:
-                opt = 'required'
-            elif attr.default_value.name:
-                default_value = helper.get_attribute_value(attr.default_value)
-
-                def format_value(value):  # type: (Any) -> Text
-                    if isinstance(value, float):
-                        formatted = str(np.round(value, 5))
-                        # use default formatting, unless too long.
-                        if (len(formatted) > 10):
-                            formatted = str("({:e})".format(value))
-                        return formatted
-                    elif isinstance(value, (bytes, bytearray)) and sys.version_info[0] == 3:
-                        return str(value.decode('utf-8'))
-                    return str(value)
-
-                if isinstance(default_value, list):
-                    default_value = [format_value(val) for val in default_value]
-                else:
-                    default_value = format_value(default_value)
-                opt = 'default is {}'.format(default_value)
-
-            s += '<dt><tt>{}</tt> : {}{}</dt>\n'.format(
-                attr.name,
-                display_attr_type(attr.type),
-                ' ({})'.format(opt) if opt else '')
-            s += '<dd>{}</dd>\n'.format(attr.description)
-        s += '</dl>\n'
-
-    # inputs
-    s += '\n#### Inputs'
-    if schema.min_input != schema.max_input:
-        s += ' ({} - {})'.format(display_number(schema.min_input),
-                                 display_number(schema.max_input))
-    s += '\n\n'
-    if schema.inputs:
-        s += '<dl>\n'
-        for input in schema.inputs:
-            option_str = ""
-            if OpSchema.FormalParameterOption.Optional == input.option:
-                option_str = " (optional)"
-            elif OpSchema.FormalParameterOption.Variadic == input.option:
-                if input.isHomogeneous:
-                    option_str = " (variadic)"
-                else:
-                    option_str = " (variadic, heterogeneous)"
-            s += '<dt><tt>{}</tt>{} : {}</dt>\n'.format(input.name, option_str, input.typeStr)
-            s += '<dd>{}</dd>\n'.format(input.description)
-        s += '</dl>\n'
-
-    # outputs
-    s += '\n#### Outputs'
-    if schema.min_output != schema.max_output:
-        s += ' ({} - {})'.format(display_number(schema.min_output),
-                                 display_number(schema.max_output))
-    s += '\n\n'
-
-    if schema.outputs:
-        s += '<dl>\n'
-        for output in schema.outputs:
-            option_str = ""
-            if OpSchema.FormalParameterOption.Optional == output.option:
-                option_str = " (optional)"
-            elif OpSchema.FormalParameterOption.Variadic == output.option:
-                if output.isHomogeneous:
-                    option_str = " (variadic)"
-                else:
-                    option_str = " (variadic, heterogeneous)"
-            s += '<dt><tt>{}</tt>{} : {}</dt>\n'.format(output.name, option_str, output.typeStr)
-            s += '<dd>{}</dd>\n'.format(output.description)
-        s += '</dl>\n'
-
-    # type constraints
-    s += '\n#### Type Constraints'
-    s += '\n\n'
-    if schema.type_constraints:
-        s += '<dl>\n'
-        for type_constraint in schema.type_constraints:
-            allowedTypes = type_constraint.allowed_type_strs
-            if (len(allowedTypes) > 0):
-                allowedTypeStr = allowedTypes[0]
-            for allowedType in allowedTypes[1:]:
-                allowedTypeStr += ', ' + allowedType
-            s += '<dt><tt>{}</tt> : {}</dt>\n'.format(
-                type_constraint.type_param_str, allowedTypeStr)
-            s += '<dd>{}</dd>\n'.format(type_constraint.description)
-        s += '</dl>\n'
-
-    # Function Body
-    if schema.has_function:  # type: ignore
-        s += '\n#### Function\n'
-        s += '\nThe Function can be represented as a function.\n'
-
-    return s
+# attributes
+if schema.attributes:
+    s += '\n#### Attributes\n\n'
+    s += '<dl>\n'
+    for _, attr in sorted(schema.attributes.items()):
+        # option holds either required or default value
+        opt = ''
+        if attr.required:
+            opt = 'required'
+        elif attr.default_value.name:
+            default_value = helper.get_attribute_value(attr.default_value)
+
+            def format_value(value):  # type: (Any) -> Text
+                if isinstance(value, float):
+                    formatted = str(np.round(value, 5))
+                    # use default formatting, unless too long.
+                    if (len(formatted) > 10):
+                        formatted = str("({:e})".format(value))
+                    return formatted
+                elif isinstance(value, (bytes, bytearray)) and sys.version_info[0] == 3:
+                    return str(value.decode('utf-8'))
+                return str(value)
+
+            if isinstance(default_value, list):
+                default_value = [format_value(val) for val in default_value]
+            else:
+                default_value = format_value(default_value)
+            opt = 'default is {}'.format(default_value)
+
+        s += '<dt><tt>{}</tt> : {}{}</dt>\n'.format(
+            attr.name,
+            display_attr_type(attr.type),
+            ' ({})'.format(opt) if opt else '')
+        s += '<dd>{}</dd>\n'.format(attr.description)
+    s += '</dl>\n'
+
+# inputs
+s += '\n#### Inputs'
+if schema.min_input != schema.max_input:
+    s += ' ({} - {})'.format(display_number(schema.min_input),
+                             display_number(schema.max_input))
+s += '\n\n'
+if schema.inputs:
+    s += '<dl>\n'
+    for input in schema.inputs:
+        option_str = ""
+        if OpSchema.FormalParameterOption.Optional == input.option:
+            option_str = " (optional)"
+        elif OpSchema.FormalParameterOption.Variadic == input.option:
+            if input.isHomogeneous:
+                option_str = " (variadic)"
+            else:
+                option_str = " (variadic, heterogeneous)"
+        s += '<dt><tt>{}</tt>{} : {}</dt>\n'.format(input.name, option_str, input.typeStr)
+        s += '<dd>{}</dd>\n'.format(input.description)
+    s += '</dl>\n'
+
+# outputs
+s += '\n#### Outputs'
+if schema.min_output != schema.max_output:
+    s += ' ({} - {})'.format(display_number(schema.min_output),
+                             display_number(schema.max_output))
+s += '\n\n'
+
+if schema.outputs:
+    s += '<dl>\n'
+    for output in schema.outputs:
+        option_str = ""
+        if OpSchema.FormalParameterOption.Optional == output.option:
+            option_str = " (optional)"
+        elif OpSchema.FormalParameterOption.Variadic == output.option:
+            if output.isHomogeneous:
+                option_str = " (variadic)"
+            else:
+                option_str = " (variadic, heterogeneous)"
+        s += '<dt><tt>{}</tt>{} : {}</dt>\n'.format(output.name, option_str, output.typeStr)
+        s += '<dd>{}</dd>\n'.format(output.description)
+    s += '</dl>\n'
+
+# type constraints
+s += '\n#### Type Constraints'
+s += '\n\n'
+if schema.type_constraints:
+    s += '<dl>\n'
+    for type_constraint in schema.type_constraints:
+        allowedTypes = type_constraint.allowed_type_strs
+        if (len(allowedTypes) > 0):
+            allowedTypeStr = allowedTypes[0]
+        for allowedType in allowedTypes[1:]:
+            allowedTypeStr += ', ' + allowedType
+        s += '<dt><tt>{}</tt> : {}</dt>\n'.format(
+            type_constraint.type_param_str, allowedTypeStr)
+        s += '<dd>{}</dd>\n'.format(type_constraint.description)
+    s += '</dl>\n'
+
+# Function Body
+if schema.has_function:  # type: ignore
+    s += '\n#### Function\n'
+    s += '\nThe Function can be represented as a function.\n'
+
+return s
 
 
 def support_level_str(level):  # type: (OpSchema.SupportType) -> Text
-    return \
-        "<sub>experimental</sub> " if level == OpSchema.SupportType.EXPERIMENTAL else ""
+return \
+    "<sub>experimental</sub> " if level == OpSchema.SupportType.EXPERIMENTAL else ""
 
 def convert_type(tstr) :
-    tfrom = np.array(['bool', 'int8', 'int16', 'int32', 'int64',
-            'unkown', 'float16', 'float', 'double'])
-    tto =np.array(['I1', 'I8', 'I16', 'I32', 'I64',
-         'BF16', 'F16', 'F32', 'F64'])
-    index = -1
-    for i in range(len(tfrom)) :
-        if tfrom[i] in tstr :
-            index = i
-            break
-    if index == -1 :
-        print("error", tstr)
-        return ''
-    else :
-        return tto[i]
+tfrom = np.array(['bool', 'int8', 'int16', 'int32', 'int64',
+        'unkown', 'float16', 'float', 'double'])
+tto =np.array(['I1', 'I8', 'I16', 'I32', 'I64',
+     'BF16', 'F16', 'F32', 'F64'])
+index = -1
+for i in range(len(tfrom)) :
+    if tfrom[i] in tstr :
+        index = i
+        break
+if index == -1 :
+    print("error", tstr)
+    return ''
+else :
+    return tto[i]
 
 def  collect_types(schema, input) :
-    allowedTypeStr=''
-    #first step just ignore the type constraints
-    return allowedTypeStr
-    if input.typeStr :
-        tstr = input.typeStr
-    else :
-        return allwedTypeStr
-    if schema.type_constraints:
-        for type_constraint in schema.type_constraints:
-            if type_constraint.type_param_str != tstr :
-                continue
-            allowedTypes = type_constraint.allowed_type_strs
-            allowedTypeStr=''
-            if (len(allowedTypes) > 0):
-                t = convert_type(allowedTypes[0])
-                if t == '' :
-                    return ''
-                allowedTypeStr += t
-            for allowedType in allowedTypes[1:]:
-                t = convert_type(allowedType)
-                if t == '' :
-                    return ''
-                if  not t in allowedTypeStr :
-                    allowedTypeStr += ', '+t
-
-            return allowedTypeStr
-
-    return allowedTypeStr
+allowedTypeStr=''
+#first step just ignore the type constraints
+return allowedTypeStr
+if input.typeStr :
+    tstr = input.typeStr
+else :
+    return allwedTypeStr
+if schema.type_constraints:
+    for type_constraint in schema.type_constraints:
+        if type_constraint.type_param_str != tstr :
+            continue
+        allowedTypes = type_constraint.allowed_type_strs
+        allowedTypeStr=''
+        if (len(allowedTypes) > 0):
+            t = convert_type(allowedTypes[0])
+            if t == '' :
+                return ''
+            allowedTypeStr += t
+        for allowedType in allowedTypes[1:]:
+            t = convert_type(allowedType)
+            if t == '' :
+                return ''
+            if  not t in allowedTypeStr :
+                allowedTypeStr += ', '+t
+
+        return allowedTypeStr
+
+return allowedTypeStr
 
 def gen_schema(schema) :
     ShapeInferenceList=['Exp', 'Tanh', 'Sinh', 'Cosh', 'Sigmoid', 'Relu',
                         'Add', 'Mul', 'Div', 'Sub', 'And', 'Or', 'Xor',
                         'Sum', 'Max', 'Min', 'MatMul', 'Gemm', 'LeakyRelu',
                         'Elu', 'Selu', 'HardSigmoid', 'Reshape', 'Reciprocal',
-<<<<<<< HEAD
-                        'Identity', 'Cos', 'Log', 'Transpose']
+                        'Identity', 'Cos', 'Log', 'Transpose', 'Softmax']
     CanonicalList=['Add', 'Identity', 'ReduceL1', 'ReduceL2', 'ReduceLogSum',
                    'ReduceLogSumExp', 'ReduceSumSquare']
-=======
-                        'Identity', 'Cos', 'Log', 'Transpose', 'Softmax']
-    CanonicalList=['Add', 'Identity']
->>>>>>> e89e5169
     line_indent = '  '
 
     #s = 'def ONNX'+schema.name+str(schema.since_version)+'Op:ONNX_Op<"'+schema.name+'", \n'
