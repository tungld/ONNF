#!/usr/bin/env python
from __future__ import absolute_import
from __future__ import division
from __future__ import print_function
from __future__ import unicode_literals

from collections import defaultdict
import io
import os
import sys

import numpy as np  # type: ignore

from onnx import defs, FunctionProto, helper, OperatorStatus
from onnx.defs import OpSchema, ONNX_DOMAIN, ONNX_ML_DOMAIN
from onnx.backend.test.case import collect_snippets
from onnx.backend.sample.ops import collect_sample_implementations
from typing import Any, Text, Sequence, Dict, List, Type, Set, Tuple


SNIPPETS = collect_snippets()
SAMPLE_IMPLEMENTATIONS = collect_sample_implementations()
ONNX_ML = not bool(os.getenv('ONNX_ML') == '0')

ONNX_ML = False
print("ONNX_ML", ONNX_ML)


if ONNX_ML:
    ext = '-ml.md'
else:
    ext = '.md'


def display_number(v):  # type: (int) -> Text
    if defs.OpSchema.is_infinite(v):
        return '&#8734;'
    return Text(v)


def should_render_domain(domain):  # type: (Text) -> bool
    if domain == ONNX_ML_DOMAIN and not ONNX_ML:
        return False
    elif ONNX_ML and domain != ONNX_ML_DOMAIN:
        return False
    return True


def format_name_with_domain(domain, schema_name):  # type: (Text, Text) -> Text
    if domain:
        return '{}.{}'.format(domain, schema_name)
    else:
        return schema_name


def display_attr_type(v):  # type: (OpSchema.AttrType) -> Text
    assert isinstance(v, OpSchema.AttrType)
    s = Text(v)
    s = s[s.rfind('.') + 1:].lower()
    if s[-1] == 's':
        s = 'list of ' + s
    return s


def display_domain(domain):  # type: (Text) -> Text
    if domain:
        return "the '{}' operator set".format(domain)
    else:
        return "the default ONNX operator set"


def display_domain_short(domain):  # type: (Text) -> Text
    if domain:
        return domain
    else:
        return 'ai.onnx (default)'


def display_version_link(name, version):  # type: (Text, int) -> Text
    changelog_md = 'Changelog' + ext
    name_with_ver = '{}-{}'.format(name, version)
    return '<a href="{}#{}">{}</a>'.format(changelog_md, name_with_ver, name_with_ver)


def display_schema(schema, versions):  # type: (OpSchema, Sequence[OpSchema]) -> Text
    s = ''

    # doc
    if schema.doc:
        s += '\n'
        s += '\n'.join('  ' + line
                       for line in schema.doc.lstrip().splitlines())
        s += '\n'

    # since version
    s += '\n#### Version\n'
    if schema.support_level == OpSchema.SupportType.EXPERIMENTAL:
        s += '\nNo versioning maintained for experimental ops.'
    else:
        s += '\nThis version of the operator has been ' + ('deprecated' if schema.deprecated else 'available') + ' since version {}'.format(schema.since_version)
        s += ' of {}.\n'.format(display_domain(schema.domain))
        if len(versions) > 1:
            # TODO: link to the Changelog.md
            s += '\nOther versions of this operator: {}\n'.format(
                ', '.join(display_version_link(format_name_with_domain(v.domain, v.name),
                                               v.since_version) for v in versions[:-1]))

    # If this schema is deprecated, don't display any of the following sections
    if schema.deprecated:
        return s

    # attributes
    if schema.attributes:
        s += '\n#### Attributes\n\n'
        s += '<dl>\n'
        for _, attr in sorted(schema.attributes.items()):
            # option holds either required or default value
            opt = ''
            if attr.required:
                opt = 'required'
            elif attr.default_value.name:
                default_value = helper.get_attribute_value(attr.default_value)

                def format_value(value):  # type: (Any) -> Text
                    if isinstance(value, float):
                        formatted = str(np.round(value, 5))
                        # use default formatting, unless too long.
                        if (len(formatted) > 10):
                            formatted = str("({:e})".format(value))
                        return formatted
                    elif isinstance(value, (bytes, bytearray)) and sys.version_info[0] == 3:
                        return str(value.decode('utf-8'))
                    return str(value)

                if isinstance(default_value, list):
                    default_value = [format_value(val) for val in default_value]
                else:
                    default_value = format_value(default_value)
                opt = 'default is {}'.format(default_value)

            s += '<dt><tt>{}</tt> : {}{}</dt>\n'.format(
                attr.name,
                display_attr_type(attr.type),
                ' ({})'.format(opt) if opt else '')
            s += '<dd>{}</dd>\n'.format(attr.description)
        s += '</dl>\n'

    # inputs
    s += '\n#### Inputs'
    if schema.min_input != schema.max_input:
        s += ' ({} - {})'.format(display_number(schema.min_input),
                                 display_number(schema.max_input))
    s += '\n\n'
    if schema.inputs:
        s += '<dl>\n'
        for input in schema.inputs:
            option_str = ""
            if OpSchema.FormalParameterOption.Optional == input.option:
                option_str = " (optional)"
            elif OpSchema.FormalParameterOption.Variadic == input.option:
                if input.isHomogeneous:
                    option_str = " (variadic)"
                else:
                    option_str = " (variadic, heterogeneous)"
            s += '<dt><tt>{}</tt>{} : {}</dt>\n'.format(input.name, option_str, input.typeStr)
            s += '<dd>{}</dd>\n'.format(input.description)
        s += '</dl>\n'

    # outputs
    s += '\n#### Outputs'
    if schema.min_output != schema.max_output:
        s += ' ({} - {})'.format(display_number(schema.min_output),
                                 display_number(schema.max_output))
    s += '\n\n'

    if schema.outputs:
        s += '<dl>\n'
        for output in schema.outputs:
            option_str = ""
            if OpSchema.FormalParameterOption.Optional == output.option:
                option_str = " (optional)"
            elif OpSchema.FormalParameterOption.Variadic == output.option:
                if output.isHomogeneous:
                    option_str = " (variadic)"
                else:
                    option_str = " (variadic, heterogeneous)"
            s += '<dt><tt>{}</tt>{} : {}</dt>\n'.format(output.name, option_str, output.typeStr)
            s += '<dd>{}</dd>\n'.format(output.description)
        s += '</dl>\n'

    # type constraints
    s += '\n#### Type Constraints'
    s += '\n\n'
    if schema.type_constraints:
        s += '<dl>\n'
        for type_constraint in schema.type_constraints:
            allowedTypes = type_constraint.allowed_type_strs
            if (len(allowedTypes) > 0):
                allowedTypeStr = allowedTypes[0]
            for allowedType in allowedTypes[1:]:
                allowedTypeStr += ', ' + allowedType
            s += '<dt><tt>{}</tt> : {}</dt>\n'.format(
                type_constraint.type_param_str, allowedTypeStr)
            s += '<dd>{}</dd>\n'.format(type_constraint.description)
        s += '</dl>\n'

    # Function Body
    if schema.has_function:  # type: ignore
        s += '\n#### Function\n'
        s += '\nThe Function can be represented as a function.\n'

    return s


def support_level_str(level):  # type: (OpSchema.SupportType) -> Text
    return \
        "<sub>experimental</sub> " if level == OpSchema.SupportType.EXPERIMENTAL else ""

def convert_type(tstr) :
    tfrom = np.array(['bool', 'int8', 'int16', 'int32', 'int64',
            'unkown', 'float16', 'float', 'double'])
    tto =np.array(['I1', 'I8', 'I16', 'I32', 'I64',
         'BF16', 'F16', 'F32', 'F64'])
    index = -1
    for i in range(len(tfrom)) :
        if tfrom[i] in tstr :
            index = i
            break
    if index == -1 :
        print("error", tstr)
        return ''
    else :
        return tto[i]

def  collect_types(schema, input) :
    allowedTypeStr=''
    #first step just ignore the type constraints
    return allowedTypeStr
    if input.typeStr :
        tstr = input.typeStr
    else :
        return allwedTypeStr
    if schema.type_constraints:
        for type_constraint in schema.type_constraints:
            if type_constraint.type_param_str != tstr :
                continue
            allowedTypes = type_constraint.allowed_type_strs
            allowedTypeStr=''
            if (len(allowedTypes) > 0):
                t = convert_type(allowedTypes[0])
                if t == '' :
                    return ''
                allowedTypeStr += t
            for allowedType in allowedTypes[1:]:
                t = convert_type(allowedType)
                if t == '' :
                    return ''
                if  not t in allowedTypeStr :
                    allowedTypeStr += ', '+t

            return allowedTypeStr

    return allowedTypeStr

def gen_schema(schema) :
    ShapeInferenceList=['Exp', 'Tanh', 'Sinh', 'Cosh', 'Sigmoid', 'Relu',
                        'Add', 'Mul', 'Div', 'Sub', 'And', 'Or', 'Xor',
                        'Sum', 'Max', 'Min', 'MatMul', 'Gemm', 'LeakyRelu',
                        'Elu', 'Selu', 'HardSigmoid', 'Reshape', 'Reciprocal',
                        'Identity', 'Cos', 'Log', 'Transpose', 'Softmax',
                        'Softplus', 'Softsign']
<<<<<<< HEAD
    CanonicalList=['Add', 'Identity', 'ReduceL1', 'ReduceL2', 'ReduceLogSum',
                   'ReduceLogSumExp', 'ReduceSumSquare']
=======
    CanonicalList=['Add', 'Identity']
    manual_code = dict([
      ('DummyExample', '  let extraClassDeclaration = [{ \n'+
                    '    static StringRef getPermAttrName() { return "perm"; }\n'+
                    '    }];\n')
      ])
    skip_attr_gen = []
>>>>>>> 31116ec3
    line_indent = '  '

    #s = 'def ONNX'+schema.name+str(schema.since_version)+'Op:ONNX_Op<"'+schema.name+'", \n'
    s = 'def ONNX'+schema.name+'Op:ONNX_Op<"'+schema.name+'", \n'
    s += line_indent+'  [NoSideEffect'
    if schema.name in ShapeInferenceList :
        s+= ', DeclareOpInterfaceMethods<ShapeInferenceOpInterface>'
    s += ']> {'

    if schema.name in CanonicalList:
        s += '\n'+line_indent+'let hasCanonicalizer = 1;'

    #summary
    s += '\n'+line_indent
    s += 'let summary = "ONNX '+schema.name+' operation";'

    #description
    s += '\n'+line_indent
    s += 'let description = [{'
    if schema.doc:
        """
        s += '\n'.join(line_indent + line
                   for line in schema.doc.lstrip().splitlines())
        """
        for line in schema.doc.lstrip().splitlines():
            line = line.replace('}]', '\}\]')
            s += '\n'+line_indent+'  '+'"'+line+'"'
    else :
        s += '\n'+line_indent*2 +'no doc for this op from onnx'
    s += '\n'+line_indent+'}];'

    #input
    s+= '\n'+line_indent+'let arguments = (ins '
    isfirst = True
    if schema.inputs:
        isfirst = False
        for input in schema.inputs:
            if input != schema.inputs[0] :
                s+= ',\n           '
            etypes=collect_types(schema, input)

            if OpSchema.FormalParameterOption.Optional == input.option:
                #TODO: handle optional
                print("warning: optional input for"+schema.name+' '+input.name)
            elif OpSchema.FormalParameterOption.Variadic == input.option:
                if input.isHomogeneous:
                    s+= 'Variadic<'
                else:
                    #TODO handle  (variadic, heterogeneous)"
                    print("warning: (variadic, heterogeneous) for"+schema.name+' '+input.name)
            if etypes == '':
                s+= 'AnyTypeOf<[AnyMemRef, AnyTensor]>'
            else:
                s+= 'TensorOf<['+etypes+']>'

            if OpSchema.FormalParameterOption.Optional == input.option:
                #TODO: handle optional
                t=''
            elif OpSchema.FormalParameterOption.Variadic == input.option:
                if input.isHomogeneous:
                    s+= '>'
                else:
                    #TODO handle  (variadic, heterogeneous)"
                    t=''
            s+=':$'+input.name
    if not schema.name in skip_attr_gen :
        s += gen_attr_ins(schema, isfirst)
    s+= ');'

    #output
    s+= '\n'+line_indent+'let results = (outs '
    if schema.outputs:
        for output in schema.outputs:
            if output != schema.outputs[0] :
                s+= ', '
            #need to interpret output.typeStr
            etypes=collect_types(schema, output)
            if etypes == '':
                s+= 'AnyTypeOf<[AnyMemRef, AnyTensor]>'
            else:
                s+= 'TensorOf<['+etypes+']>'
            s += ':$o_'+output.name
    s+= ');\n'

    #s+= 'let hasCanonicalizer = 1;'
    #add special code
    if schema.name in manual_code :
        s += manual_code[schema.name]

    s += '}\n\n'

    return s

"""
special cases:
* Split: attr split default value: sizeof(output1) namely 1
* Conv: attr dilations default value is {num_dim of first input - 2, 1}
* Conv: attr kernel_shape type is ints
* Transpose: attr perm default value is {} empty int list
"""

def gen_code(schema,fefile) :
    special_handler = dict([
        ("Conv", "ImportNodeConv"),
        ("MaxPool", "ImportNodeMaxPool"),
        #("Transpose", "ImportNodeTranspose")
        ])

    line_indent = '  '
    fefile.write('    '+'}else if (OpName == "'+schema.name+'") {\n')
    op_type_str='mlir::ONNX'+schema.name+'Op'
    if schema.name in special_handler :
        fefile.write('       '+special_handler[schema.name]+'(node, '
          +str(len(schema.inputs))
          +', ' +str(len(schema.outputs)))
    elif len(schema.outputs) > 1 :
        fefile.write('       '+'ImportNodeMultipleOuts<'+op_type_str+'>(node, '
          +str(len(schema.inputs))
          +', ' +str(len(schema.outputs)))
    else :
        fefile.write('       '+'ImportNodeOneOut<'+op_type_str+'>(node, '
          +str(len(schema.inputs))
          +', ' +str(len(schema.outputs)))
    fefile.write(');\n')

def gen_attr_ins(schema, isfirst) :
    special_defaults = dict([
        ("AveragePool "+"kernel_shape", ('ints', '{}')),
        ("MaxPool "+"kernel_shape", ('ints', '{}')),
        ("Cast "+"to", ('int', '0')),
        ("Concat "+"axis", ('int', '0')),
        ("Conv "+"group", ('int', '1')),
        ("Unsqueeze "+"axes", ('ints', '{}')),
        ("RNN "+"activation_alpha", ('floats', '{}')),
        ("RNN "+"activation_beta", ('floats', '{}')),
        ])
    
    def get_attr_type_basic(attr_type) :
        if attr_type == 'int' :
            mytype = 'I64Attr'
        elif attr_type == 'float' :
            mytype = 'F32Attr'
        elif attr_type == 'ints' :
            mytype = 'I64ArrayAttr'
        elif attr_type == 'floats' :
            mytype = 'F32ArrayAttr'
        elif attr_type == "string" :
            mytype = 'StrAttr'
        elif attr_type == "strings" :
            mytype = 'StrArrayAttr'
        else :
            mytype ='AnyAttr'
        #TODO: tensor and sparse tensor
        return mytype

    def get_attr_type_optional(attr_type) :
        mytype = 'OptionalAttr<'
        mytype += get_attr_type_basic(attr_type)
        mytype += '>'
        return mytype

    def get_attr_type_with_default(attr_type, attr_default) :
        mytype = 'DefaultValuedAttr<'
        mytype += get_attr_type_basic(attr_type)
        mytype += ', "'+attr_default+'">'
        return mytype

    attr_line = ''
    if schema.attributes:
        for _, attr in sorted(schema.attributes.items()):
            #attr_line = line_indent+line_indent+line_indent+line_indent
            if not isfirst:
                attr_line += ',\n           '
            else :
                isfirst = False
            
            if schema.name+' '+attr.name in special_defaults:
                (attr_type_str, attr_default_str) = special_defaults[schema.name+' '+attr.name]
                attr_line += get_attr_type_with_default(attr_type_str, attr_default_str)
                attr_line += ':$'+attr.name
            elif attr.required:
                s = Text(attr.type)
                attr_type_str  = s[s.rfind('.') + 1:].lower()
                attr_line += get_attr_type_basic(attr_type_str)
                attr_line += ':$'+attr.name

            # option holds either required or default value
            elif attr.default_value.name:
                s = Text(attr.type)
                attr_type_str  = s[s.rfind('.') + 1:].lower()

                default_value = helper.get_attribute_value(attr.default_value)
                def format_value(value):  # type: (Any) -> Text
                    if isinstance(value, float):
                        formatted = str(np.round(value, 5))
                        # use default formatting, unless too long.
                        if (len(formatted) > 10):
                            formatted = str("({:e})".format(value))
                        return formatted
                    elif isinstance(value, (bytes, bytearray)) and sys.version_info[0] == 3:
                        return str(value.decode('utf-8'))
                    return str(value)

                if isinstance(default_value, list):
                    default_value = [format_value(val) for val in default_value]
                    attr_option_str = '{}'.format(default_value)
                    attr_option_str = attr_option_str.replace('[', '{', 1)
                    attr_option_str = attr_option_str.replace(']', '}', 1)
                    if attr_type_str == 'strings' :
                        attr_option_str = attr_option_str.replace("'", '\\"')
                    else :
                        attr_option_str = attr_option_str.replace("'", '')
                else:
                    default_value = format_value(default_value)
                    attr_option_str = default_value
                attr_line += get_attr_type_with_default(attr_type_str, attr_option_str)
                attr_line += ':$'+attr.name
            else:
                s = Text(attr.type)
                attr_type_str  = s[s.rfind('.') + 1:].lower()
                attr_line += get_attr_type_optional(attr_type_str)
                attr_line += ':$'+attr.name
    return attr_line

def main(args):  # type: (Type[Args]) -> None
    with io.open(args.changelog, 'w', newline='') as fout:
        fout.write('## Operator Changelog\n')
        fout.write(
            "*This file is automatically generated from the\n"
            "            [def files](/onnx/defs) via [this script](/onnx/defs/gen_doc.py).\n"
            "            Do not modify directly and instead edit operator definitions.*\n")

        # domain -> version -> [schema]
        dv_index = defaultdict(lambda: defaultdict(list))  # type: Dict[Text, Dict[int, List[OpSchema]]]
        for schema in defs.get_all_schemas_with_history():
            dv_index[schema.domain][schema.since_version].append(schema)

        fout.write('\n')

        for domain, versionmap in sorted(dv_index.items()):
            if not should_render_domain(domain):
                continue

            s = '# {}\n'.format(display_domain_short(domain))

            for version, unsorted_schemas in sorted(versionmap.items()):
                s += '## Version {} of {}\n'.format(version, display_domain(domain))
                for schema in sorted(unsorted_schemas, key=lambda s: s.name):
                    name_with_ver = '{}-{}'.format(format_name_with_domain(domain, schema.name),
                                                   schema.since_version)
                    s += ('### <a name="{}"></a>**{}**' + (' (deprecated)' if schema.deprecated else '') + '</a>\n').format(name_with_ver, name_with_ver)
                    s += display_schema(schema, [schema])
                    s += '\n'

            fout.write(s)

    with io.open(args.output, 'w', newline='', encoding="utf-8") as fout:
        fout.write('## Operator Schemas\n')
        fout.write(
            "*This file is automatically generated from the\n"
            "            [def files](/onnx/defs) via [this script](/onnx/defs/gen_doc.py).\n"
            "            Do not modify directly and instead edit operator definitions.*\n")

        # domain -> support level -> name -> [schema]
        index = defaultdict(lambda: defaultdict(lambda: defaultdict(list)))  # type: Dict[Text, Dict[int, Dict[Text, List[OpSchema]]]]
        for schema in defs.get_all_schemas_with_history():
            #print("check point 0", schema.name, schema.domain, schema.support_level)
            #gen_schema(schema)
            index[schema.domain][int(schema.support_level)][schema.name].append(schema)

        fout.write('\n')

        # Preprocess the Operator Schemas
        # [(domain, [(support_level, [(schema name, current schema, all versions schemas)])])]
        operator_schemas = list()  # type: List[Tuple[Text, List[Tuple[int, List[Tuple[Text, OpSchema, List[OpSchema]]]]]]]
        exsting_ops = set()  # type: Set[Text]
        for domain, _supportmap in sorted(index.items()):
            if not should_render_domain(domain):
                continue

            processed_supportmap = list()
            for _support, _namemap in sorted(_supportmap.items()):
                processed_namemap = list()
                for n, unsorted_versions in sorted(_namemap.items()):
                    versions = sorted(unsorted_versions, key=lambda s: s.since_version)
                    schema = versions[-1]
                    #print("check point 2", schema)
                    if schema.name in exsting_ops:
                        continue
                    exsting_ops.add(schema.name)
                    processed_namemap.append((n, schema, versions))
                processed_supportmap.append((_support, processed_namemap))
            operator_schemas.append((domain, processed_supportmap))

        # Table of contents
        for domain, supportmap in operator_schemas:
            s = '* {}\n'.format(display_domain_short(domain))
            fout.write(s)
            function_ops = list()
            for _, namemap in supportmap:
                for n, schema, versions in namemap:
                    if schema.has_function:  # type: ignore
                        function_ops.append((n, schema, versions))
                        continue
                    s = '  * {}<a href="#{}">{}</a>\n'.format(
                        support_level_str(schema.support_level),
                        format_name_with_domain(domain, n),
                        format_name_with_domain(domain, n))
                    fout.write(s)
            if len(function_ops):
                fout.write('\n')
                fout.write('  **Operators with function registered:**\n')
                for n, schema, versions in function_ops:
                    s = '  * {}<a href="#{}">{}</a>\n'.format(
                        support_level_str(schema.support_level),
                        format_name_with_domain(domain, n),
                        format_name_with_domain(domain, n))
                    fout.write(s)

        fout.write('\n')
        tdfile= io.open(args.tdfile, 'w', newline='') 
        fefile=io.open('op_build_table.inc', 'w', newline='')
        firstfunc = True

        fefile.write('    '+'if (OpName == "DUMMY") {\n')
        for domain, supportmap in operator_schemas:
            s = '## {}\n'.format(display_domain_short(domain))
            fout.write(s)

            for _, namemap in supportmap:
                for op_type, schema, versions in namemap:
                    # op_type
                    #print("check point 1", schema.name, len(schema.inputs), len(schema.outputs))
                    gen_code(schema, fefile)

                    r = gen_schema(schema)
                    tdfile.write(r)
                    s = ('### {}<a name="{}"></a><a name="{}">**{}**' + (' (deprecated)' if schema.deprecated else '') + '</a>\n').format(
                        support_level_str(schema.support_level),
                        format_name_with_domain(domain, op_type),
                        format_name_with_domain(domain, op_type.lower()),
                        format_name_with_domain(domain, op_type))
                    
                    s += display_schema(schema, versions)

                    s += '\n\n'

                    if op_type in SNIPPETS:
                        s += '#### Examples\n\n'
                        for summary, code in sorted(SNIPPETS[op_type]):
                            s += '<details>\n'
                            s += '<summary>{}</summary>\n\n'.format(summary)
                            s += '```python\n{}\n```\n\n'.format(code)
                            s += '</details>\n'
                            s += '\n\n'
                    if op_type.lower() in SAMPLE_IMPLEMENTATIONS:
                        s += '#### Sample Implementation\n\n'
                        s += '<details>\n'
                        s += '<summary>{}</summary>\n\n'.format(op_type)
                        s += '```python\n{}\n```\n\n'.format(SAMPLE_IMPLEMENTATIONS[op_type.lower()])
                        s += '</details>\n'
                        s += '\n\n'

                    fout.write(s)
        fefile.write('    }')
        fefile.close()


if __name__ == '__main__':
    base_dir = os.path.dirname(os.path.dirname(os.path.dirname(os.path.realpath(__file__))))
    docs_dir = os.path.join(base_dir, 'docs')
    print(docs_dir)

    class Args(object):
        output = os.path.join(docs_dir, 'Operators' + ext)
        changelog = os.path.join(docs_dir, 'Changelog' + ext)
        tdfile = os.path.join(base_dir, 'onnxop.inc')
    print(Args)
    main(Args)<|MERGE_RESOLUTION|>--- conflicted
+++ resolved
@@ -269,18 +269,14 @@
                         'Elu', 'Selu', 'HardSigmoid', 'Reshape', 'Reciprocal',
                         'Identity', 'Cos', 'Log', 'Transpose', 'Softmax',
                         'Softplus', 'Softsign']
-<<<<<<< HEAD
     CanonicalList=['Add', 'Identity', 'ReduceL1', 'ReduceL2', 'ReduceLogSum',
                    'ReduceLogSumExp', 'ReduceSumSquare']
-=======
-    CanonicalList=['Add', 'Identity']
     manual_code = dict([
       ('DummyExample', '  let extraClassDeclaration = [{ \n'+
                     '    static StringRef getPermAttrName() { return "perm"; }\n'+
                     '    }];\n')
       ])
     skip_attr_gen = []
->>>>>>> 31116ec3
     line_indent = '  '
 
     #s = 'def ONNX'+schema.name+str(schema.since_version)+'Op:ONNX_Op<"'+schema.name+'", \n'
