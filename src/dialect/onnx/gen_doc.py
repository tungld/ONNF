--- conflicted
+++ resolved
@@ -268,11 +268,7 @@
                         'Sum', 'Max', 'Min', 'MatMul', 'Gemm', 'LeakyRelu',
                         'Elu', 'Selu', 'HardSigmoid', 'Reshape', 'Reciprocal',
                         'Identity', 'Cos', 'Log', 'Transpose', 'Softmax',
-<<<<<<< HEAD
-                        'Sqrt']
-=======
-                        'Softplus', 'Softsign']
->>>>>>> 383a5c31
+                        'Softplus', 'Softsign', 'Sqrt']
     CanonicalList=['Add', 'Identity']
     line_indent = '  '
 
