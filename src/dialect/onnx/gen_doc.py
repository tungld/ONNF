--- conflicted
+++ resolved
@@ -268,11 +268,8 @@
                         'Sum', 'Max', 'Min', 'MatMul', 'Gemm', 'LeakyRelu',
                         'Elu', 'Selu', 'HardSigmoid', 'Reshape', 'Reciprocal',
                         'Identity', 'Cos', 'Log', 'Transpose', 'Softmax',
-<<<<<<< HEAD
-                        'ReduceMax', 'ReduceMin', 'ReduceProd', 'ReduceSum']
-=======
+                        'ReduceMax', 'ReduceMin', 'ReduceProd', 'ReduceSum',
                         'Softplus', 'Softsign']
->>>>>>> 383a5c31
     CanonicalList=['Add', 'Identity']
     line_indent = '  '
 
