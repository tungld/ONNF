--- conflicted
+++ resolved
@@ -267,15 +267,10 @@
                         'Add', 'Mul', 'Div', 'Sub', 'And', 'Or', 'Xor',
                         'Sum', 'Max', 'Min', 'MatMul', 'Gemm', 'LeakyRelu',
                         'Elu', 'Selu', 'HardSigmoid', 'Reshape', 'Reciprocal',
-<<<<<<< HEAD
-                        'Identity', 'Cos', 'Log', 'Transpose', 'Softmax']
+                        'Identity', 'Cos', 'Log', 'Transpose', 'Softmax',
+                        'Softplus', 'Softsign']
     CanonicalList=['Add', 'Identity', 'ReduceL1', 'ReduceL2', 'ReduceLogSum',
                    'ReduceLogSumExp', 'ReduceSumSquare']
-=======
-                        'Identity', 'Cos', 'Log', 'Transpose', 'Softmax',
-                        'Softplus', 'Softsign']
-    CanonicalList=['Add', 'Identity']
->>>>>>> 383a5c31
     line_indent = '  '
 
     #s = 'def ONNX'+schema.name+str(schema.since_version)+'Op:ONNX_Op<"'+schema.name+'", \n'
