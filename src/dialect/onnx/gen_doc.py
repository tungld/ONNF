--- conflicted
+++ resolved
@@ -268,11 +268,7 @@
                         'Sum', 'Max', 'Min', 'MatMul', 'Gemm', 'LeakyRelu',
                         'Elu', 'Selu', 'HardSigmoid', 'Reshape', 'Reciprocal',
                         'Identity', 'Cos', 'Log', 'Transpose', 'Softmax',
-<<<<<<< HEAD
-                        'Softplus', 'Softsign', 'Unsqueeze']
-=======
-                        'Softplus', 'Softsign', 'Sqrt']
->>>>>>> 195bf9d1
+                        'Softplus', 'Softsign', 'Sqrt', 'Unsqueeze']
     CanonicalList=['Add', 'Identity']
     manual_code = dict([
       ('DummyExample', '  let extraClassDeclaration = [{ \n'+
