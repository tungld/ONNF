//===- onnx_ops.cpp - MLIR ONNX Operations --------------------------------===//
//
// Copyright 2019 The IBM Research Authors.
//
// =============================================================================
//
// This file defines ONNX operations in the MLIR operation set.
//
//===----------------------------------------------------------------------===//
#include "mlir/Dialect/Traits.h"
#include "mlir/IR/Block.h"
#include "mlir/IR/Builders.h"
#include "mlir/IR/Function.h"
#include "mlir/IR/IntegerSet.h"
#include "mlir/IR/Matchers.h"
#include "mlir/IR/Module.h"
#include "mlir/IR/OpImplementation.h"
#include "mlir/IR/PatternMatch.h"
#include "llvm/ADT/SetVector.h"
#include "llvm/ADT/SmallBitVector.h"

#include "onnx_ops.hpp"

using namespace mlir;
using namespace mlir::OpTrait::util;

//===----------------------------------------------------------------------===//
// ONNXOpsDialect
//===----------------------------------------------------------------------===//

/// Dialect creation, the instance will be owned by the context. This is the
/// point of registration of custom types and operations for the dialect.
ONNXOpsDialect::ONNXOpsDialect(mlir::MLIRContext *ctx)
    : mlir::Dialect(getDialectNamespace(), ctx) {
  addOperations<
#define GET_OP_LIST
#include "src/onnx.cpp.inc"
      >();
}

void ONNXEntryPointOp::build(mlir::Builder *builder,
                             mlir::OperationState &state, mlir::FuncOp function,
                             int numInputs, int numOutputs) {
  state.addAttribute(ONNXEntryPointOp::getEntryPointFuncAttrName(),
                     builder->getSymbolRefAttr(function));
  state.addAttribute(ONNXEntryPointOp::getNumInputsAttrName(),
                     builder->getI32IntegerAttr(numInputs));
  state.addAttribute(ONNXEntryPointOp::getNumOutputsAttrName(),
                     builder->getI32IntegerAttr(numOutputs));
}

ONNXEntryPointOp ONNXEntryPointOp::create(mlir::Location location,
                                          mlir::FuncOp &func, int numInputs,
                                          int numOutputs) {
  mlir::OperationState state(location, "onnx.EntryPoint");
  Builder builder(location->getContext());
  mlir::ONNXEntryPointOp::build(&builder, state, func, numInputs, numOutputs);
  Operation *op = mlir::Operation::create(state);
  auto onnxEntryOp = llvm::cast<mlir::ONNXEntryPointOp>(op);
  return onnxEntryOp;
}

//===----------------------------------------------------------------------===//
// ONNX Operations
//===----------------------------------------------------------------------===//
// Exp
/// Infer the output shape of the ONNXExpOp. This method is required by the
/// shape inference interface.
void ONNXExpOp::inferShapes() { getResult().setType(getOperand().getType()); }

//===----------------------------------------------------------------------===//
// Tanh
/// Infer the output shape of the ONNXTanhOp. This method is required by the
/// shape inference interface.
void ONNXTanhOp::inferShapes() {
  getResult().setType(getOperand().getType());
}

//===----------------------------------------------------------------------===//
// Sinh
/// Infer the output shape of the ONNXSinhOp. This method is required by the
/// shape inference interface.
void ONNXSinhOp::inferShapes() {
  getResult().setType(getOperand().getType());
}

//===----------------------------------------------------------------------===//
// Cosh
/// Infer the output shape of the ONNXCoshOp. This method is required by the
/// shape inference interface.
void ONNXCoshOp::inferShapes() {
  getResult().setType(getOperand().getType());
}

//===----------------------------------------------------------------------===//
// Cos
/// Infer the output shape of the ONNXCosOp. This method is required by the
/// shape inference interface.
void ONNXCosOp::inferShapes() { getResult().setType(getOperand().getType()); }

//===----------------------------------------------------------------------===//
// Log
/// Infer the output shape of the ONNXLogOp. This method is required by the
/// shape inference interface.
void ONNXLogOp::inferShapes() { getResult().setType(getOperand().getType()); }

//===----------------------------------------------------------------------===//
// HardSigmoid
/// Infer the output shape of the ONNXHardSigmoidOp. This method is required by
/// the shape inference interface.
void ONNXHardSigmoidOp::inferShapes() {
  getResult().setType(getOperand().getType());
}

//===----------------------------------------------------------------------===//
// Sigmoid
/// Infer the output shape of the ONNXSigmoidOp. This method is required by the
/// shape inference interface.
void ONNXSigmoidOp::inferShapes() {
  getResult().setType(getOperand().getType());
}

//===----------------------------------------------------------------------===//
// Elu
/// Infer the output shape of the ONNXEluOp. This method is required by the
/// shape inference interface.
void ONNXEluOp::inferShapes() { getResult().setType(getOperand().getType()); }

//===----------------------------------------------------------------------===//
// Relu
/// Infer the output shape of the ONNXReluOp. This method is required by the
/// shape inference interface.
void ONNXReluOp::inferShapes() {
  getResult().setType(getOperand().getType());
}

//===----------------------------------------------------------------------===//
// LeakyRelu
/// Infer the output shape of the ONNXLeakyReluOp. This method is required by
/// the shape inference interface.
void ONNXLeakyReluOp::inferShapes() {
  getResult().setType(getOperand().getType());
}

//===----------------------------------------------------------------------===//
// Selu
/// Infer the output shape of the ONNXSeluOp. This method is required by
/// the shape inference interface.
void ONNXSeluOp::inferShapes() {
  getResult().setType(getOperand().getType());
}

//===----------------------------------------------------------------------===//
// Reciprocal
/// Infer the output shape of the ONNXReciprocalOp. This method is required by
/// the shape inference interface.
void ONNXReciprocalOp::inferShapes() {
  getResult().setType(getOperand().getType());
}

//===----------------------------------------------------------------------===//
// Softmax
/// Infer the output shape of the ONNXSoftmaxOp. This method is required by
/// the shape inference interface.
void ONNXSoftmaxOp::inferShapes() {
  getResult().setType(getOperand().getType());
}

//===----------------------------------------------------------------------===//
<<<<<<< HEAD
// Sqrt
/// Infer the output shape of the ONNXSqrtOp. This method is required by
/// the shape inference interface.
void ONNXSqrtOp::inferShapes() {
=======
// Softplus
/// Infer the output shape of the ONNXSoftplusOp. This method is required by
/// the shape inference interface.
void ONNXSoftplusOp::inferShapes() {
  getResult().setType(getOperand().getType());
}

//===----------------------------------------------------------------------===//
// Softsign
/// Infer the output shape of the ONNXSoftsignOp. This method is required by
/// the shape inference interface.
void ONNXSoftsignOp::inferShapes() {
>>>>>>> 383a5c31
  getResult().setType(getOperand().getType());
}

//===----------------------------------------------------------------------===//
// Add
/// Infer the output shape of the ONNXAddOp. This method is required by the
/// shape inference interface.
void ONNXAddOp::inferShapes() {
  if (!getOperand(0).getType().isa<RankedTensorType>() ||
      !getOperand(1).getType().isa<RankedTensorType>())
    return;
  auto lhsTy = getOperand(0).getType().cast<RankedTensorType>();
  auto rhsTy = getOperand(1).getType().cast<RankedTensorType>();
  getResult().setType(getBroadcastedType(lhsTy, rhsTy));
}

//===----------------------------------------------------------------------===//
// Mul
/// Infer the output shape of the ONNXMulOp. This method is required by the
/// shape inference interface.
void ONNXMulOp::inferShapes() {
  if (!getOperand(0).getType().isa<RankedTensorType>() ||
      !getOperand(1).getType().isa<RankedTensorType>())
    return;
  auto lhsTy = getOperand(0).getType().cast<RankedTensorType>();
  auto rhsTy = getOperand(1).getType().cast<RankedTensorType>();
  getResult().setType(getBroadcastedType(lhsTy, rhsTy));
}

//===----------------------------------------------------------------------===//
// Div
/// Infer the output shape of the ONNXDivOp. This method is required by the
/// shape inference interface.
void ONNXDivOp::inferShapes() {
  if (!getOperand(0).getType().isa<RankedTensorType>() ||
      !getOperand(1).getType().isa<RankedTensorType>())
    return;
  auto lhsTy = getOperand(0).getType().cast<RankedTensorType>();
  auto rhsTy = getOperand(1).getType().cast<RankedTensorType>();
  getResult().setType(getBroadcastedType(lhsTy, rhsTy));
}

//===----------------------------------------------------------------------===//
// Sub
/// Infer the output shape of the ONNXSubOp. This method is required by the
/// shape inference interface.
void ONNXSubOp::inferShapes() {
  if (!getOperand(0).getType().isa<RankedTensorType>() ||
      !getOperand(1).getType().isa<RankedTensorType>())
    return;
  auto lhsTy = getOperand(0).getType().cast<RankedTensorType>();
  auto rhsTy = getOperand(1).getType().cast<RankedTensorType>();
  getResult().setType(getBroadcastedType(lhsTy, rhsTy));
}

//===----------------------------------------------------------------------===//
// And
/// Infer the output shape of the ONNXAndOp. This method is required by the
/// shape inference interface.
void ONNXAndOp::inferShapes() {
  if (!getOperand(0).getType().isa<RankedTensorType>() ||
      !getOperand(1).getType().isa<RankedTensorType>())
    return;
  auto lhsTy = getOperand(0).getType().cast<RankedTensorType>();
  auto rhsTy = getOperand(1).getType().cast<RankedTensorType>();
  getResult().setType(getBroadcastedType(lhsTy, rhsTy));
}

//===----------------------------------------------------------------------===//
// Or
/// Infer the output shape of the ONNXOrOp. This method is required by the
/// shape inference interface.
void ONNXOrOp::inferShapes() {
  if (!getOperand(0).getType().isa<RankedTensorType>() ||
      !getOperand(1).getType().isa<RankedTensorType>())
    return;
  auto lhsTy = getOperand(0).getType().cast<RankedTensorType>();
  auto rhsTy = getOperand(1).getType().cast<RankedTensorType>();
  getResult().setType(getBroadcastedType(lhsTy, rhsTy));
}

//===----------------------------------------------------------------------===//
// Xor
/// Infer the output shape of the ONNXXorOp. This method is required by the
/// shape inference interface.
void ONNXXorOp::inferShapes() {
  if (!getOperand(0).getType().isa<RankedTensorType>() ||
      !getOperand(1).getType().isa<RankedTensorType>())
    return;
  auto lhsTy = getOperand(0).getType().cast<RankedTensorType>();
  auto rhsTy = getOperand(1).getType().cast<RankedTensorType>();
  getResult().setType(getBroadcastedType(lhsTy, rhsTy));
}

//===----------------------------------------------------------------------===//

//===----------------------------------------------------------------------===//
// Sum
/// Infer the output shape of the ONNXSumOp. This method is required by the
/// shape inference interface.
void ONNXSumOp::inferShapes() {
  for (int i = 0; i < getNumOperands(); ++i) {
    if (!getOperand(i).getType().cast<RankedTensorType>())
      return;
  }
  Type resultTy = getOperand(0).getType().cast<RankedTensorType>();
  for (int i = 1; i < getNumOperands(); ++i) {
    Type nextTy = getOperand(i).getType().cast<RankedTensorType>();
    resultTy = getBroadcastedType(resultTy, nextTy);
  }
  getResult().setType(resultTy);
}

//===----------------------------------------------------------------------===//
// Max
/// Infer the output shape of the ONNXMaxOp. This method is required by the
/// shape inference interface.
void ONNXMaxOp::inferShapes() {
  for (int i = 0; i < getNumOperands(); ++i) {
    if (!getOperand(i).getType().cast<RankedTensorType>())
      return;
  }
  Type resultTy = getOperand(0).getType().cast<RankedTensorType>();
  for (int i = 1; i < getNumOperands(); ++i) {
    Type nextTy = getOperand(i).getType().cast<RankedTensorType>();
    resultTy = getBroadcastedType(resultTy, nextTy);
  }
  getResult().setType(resultTy);
}

//===----------------------------------------------------------------------===//
// Min
/// Infer the output shape of the ONNXMinOp. This method is required by the
/// shape inference interface.
void ONNXMinOp::inferShapes() {
  for (int i = 0; i < getNumOperands(); ++i) {
    if (!getOperand(i).getType().cast<RankedTensorType>())
      return;
  }
  Type resultTy = getOperand(0).getType().cast<RankedTensorType>();
  for (int i = 1; i < getNumOperands(); ++i) {
    Type nextTy = getOperand(i).getType().cast<RankedTensorType>();
    resultTy = getBroadcastedType(resultTy, nextTy);
  }
  getResult().setType(resultTy);
}

//===----------------------------------------------------------------------===//
// Identity
/// Infer the output shape of the ONNXIdentityOp. This method is required by the
/// shape inference interface.
void ONNXIdentityOp::inferShapes() {
  getResult().setType(getOperand().getType());
}

//===----------------------------------------------------------------------===//

// MatMul

void ONNXMatMulOp::inferShapes() {
  // Cannot infer shape if no shape exists.
  if (!getOperand(0).getType().isa<RankedTensorType>() ||
      !getOperand(1).getType().isa<RankedTensorType>())
    return;
  auto lhsTy = getOperand(0).getType().cast<RankedTensorType>();
  auto rhsTy = getOperand(1).getType().cast<RankedTensorType>();
  SmallVector<int64_t, 2> dims;
  dims.emplace_back(lhsTy.getShape()[0]);
  dims.emplace_back(rhsTy.getShape()[1]);
  getResult().setType(RankedTensorType::get(dims, lhsTy.getElementType()));
}

// TODO:
//   Verify that matrix sizes are valid.
//   Take into account the dimensionality of the matrix.

//===----------------------------------------------------------------------===//

// Gemm

void ONNXGemmOp::inferShapes() {
  // Cannot infer shape if no shape exists.
  if (!getOperand(0).getType().isa<RankedTensorType>() ||
      !getOperand(1).getType().isa<RankedTensorType>())
    return;
  auto lhsTy = getOperand(0).getType().cast<RankedTensorType>();
  auto rhsTy = getOperand(1).getType().cast<RankedTensorType>();
  SmallVector<int64_t, 2> dims;
  dims.emplace_back(lhsTy.getShape()[0]);
  dims.emplace_back(rhsTy.getShape()[1]);
  getResult().setType(RankedTensorType::get(dims, lhsTy.getElementType()));
}

// GemmNoBias

void ONNXGemmNoBiasOp::inferShapes() {
  // Cannot infer shape if no shape exists.
  if (!getOperand(0).getType().isa<RankedTensorType>() ||
      !getOperand(1).getType().isa<RankedTensorType>())
    return;
  auto lhsTy = getOperand(0).getType().cast<RankedTensorType>();
  auto rhsTy = getOperand(1).getType().cast<RankedTensorType>();
  SmallVector<int64_t, 2> dims;
  dims.emplace_back(lhsTy.getShape()[0]);
  dims.emplace_back(rhsTy.getShape()[1]);
  getResult().setType(RankedTensorType::get(dims, lhsTy.getElementType()));
}

// TODO:
//   Verify that matrix sizes are valid for multiplication and addition.
//   Take into account the dimensionality of the matrix.

//===----------------------------------------------------------------------===//

// Reshape

void ONNXReshapeOp::inferShapes() {
  // Cannot infer shape if no shape tensor is specified.
  if (!getOperand(1).getType().isa<RankedTensorType>())
    emitError("Shape tensor not ranked.");

  auto inputTensorTy = getOperand(0).getType().cast<RankedTensorType>();
  auto shapeTensorTy = getOperand(1).getType().cast<RankedTensorType>();

  // Only rank 1 shape tensors are supported.
  if (shapeTensorTy.getShape().size() != 1)
    emitError("Shape tensor must have rank one.");

  int64_t outputRank = shapeTensorTy.getShape()[0];

  // Shape tensor must have constant shape.
  if (outputRank < 0)
    emitError("Shape tensor must have constant shape.");

  SmallVector<int64_t, 2> dims;
  for (int i = 0; i < outputRank; ++i)
    dims.emplace_back(-1);

  getResult().setType(
      RankedTensorType::get(dims, inputTensorTy.getElementType()));
}

//===----------------------------------------------------------------------===//

// Transpose

void ONNXTransposeOp::inferShapes() {
  // Cannot infer shape if no shape exists.
  if (!getOperand().getType().isa<RankedTensorType>())
    return;

  // Naive transposition which handles the default case of
  // reversing the shape of the tensor (similar to numpy.transpose).
  auto arrayTy = getOperand().getType().cast<RankedTensorType>();
  SmallVector<int64_t, 2> dims;

  if (auto permutation = getAttrOfType<ArrayAttr>(
          ONNXTransposeOp::getPermAttrName())) {
    // Perform transposition according to perm attribute.
    for (auto perm : permutation.getValue())
      dims.emplace_back(arrayTy.getShape()[perm.cast<IntegerAttr>().getInt()]);
  } else {
    // Default
    for (auto dim : llvm::reverse(arrayTy.getShape()))
      dims.emplace_back(dim);
  }

  getResult().setType(RankedTensorType::get(dims, arrayTy.getElementType()));
}

LogicalResult verify(ONNXTransposeOp op) {
  auto module = op.getParentOfType<ModuleOp>();
  if (!module)
    op.emitError("Expected to belong to a module.");

  if (auto permutation = op.getAttrOfType<ArrayAttr>(
          ONNXTransposeOp::getPermAttrName())) {
    for (auto perm : permutation.getValue())
      if (perm.cast<IntegerAttr>().getInt() < 0)
        op.emitError("Cannot tranpose, permuation contains negative index.");
  }

  return success();
}

//===----------------------------------------------------------------------===//

// Conv

// For this operation, we define the attributes once in the original Conv
// operation class. There is no need to redefine the attribute names for the
// other classes based on Conv.
void ONNXConvNoBiasOp::inferShapes() {
  // Generic shape for data input X and weight tensor W:
  // X: (N x C x D1 x D2 ... x Dn)
  // W: (M x C/group x k1 x k2 x ... x kn)

  // Cannot infer shape if no shape exists.
  if (!getOperand(0).getType().isa<RankedTensorType>() ||
      !getOperand(1).getType().isa<RankedTensorType>())
    return;

  auto dataTy = getOperand(0).getType().cast<RankedTensorType>();
  auto weightTy = getOperand(1).getType().cast<RankedTensorType>();
  auto dataShape = dataTy.getShape();
  auto weightShape = weightTy.getShape();

  // Check that shape of weight and data have same length.
  if (dataShape.size() != weightShape.size())
    emitError("Weight size not compatible with data size.");

  // Required attribute auto_pad defaults to NOTSET.
  auto autoPad = getAttrOfType<StringAttr>(
      ONNXConvOp::getAutoPadAttrName()).getValue();
  // Group is a required attribute and should have default value of 1.
  int64_t group = getAttrOfType<IntegerAttr>(
      ONNXConvOp::getGroupAttrName()).getInt();
  // Check that the X.shape[1] == (W.shape[1] * group) == C condition holds.
  if (dataShape[1] != (weightShape[1] * group))
    emitError("Channel dimension mismatch.");

  // Note: the value of the group attribut only impacts the way the
  // computation is carried out and not the actual output size.

  // First two output dimensions consist of the number of batches and the
  // number of kernels being applied.
  //
  SmallVector<int64_t, 2> dims;
  // Insert batch size.
  dims.emplace_back(dataShape[0]);
  // Insert number of filters being applied (number of output channels).
  dims.emplace_back(weightShape[0]);

  // Spatial dimensions of the output are computed using the formula:
  //
  // dim = (inputDim - kernelDim + startPadding + endPadding) / stride + 1
  //
  SmallVector<int64_t, 2> outSpatialDims;
  // Number of spatial dimensions.
  int32_t nDims = dataShape.size() - 2;

  // Initialize dimenions based on the input spatial dimensions.
  for (int i = 2; i < dataShape.size(); ++i)
    outSpatialDims.emplace_back(dataShape[i]);

  // Use kernel_shape attribute if present otherwise use size from weight
  // argument.
  SmallVector<int64_t, 2> kernelDims;
  if (auto kernelShape = getAttrOfType<ArrayAttr>(
          ONNXConvOp::getKernelShapeAttrName())) {
    if (kernelShape.getValue().size() != nDims)
      emitError("kernel_shape length incompatible with spatial dimensions.");
    for (int i = 0; i < nDims; ++i)
      kernelDims.emplace_back(
          (kernelShape.getValue()[i]).cast<IntegerAttr>().getInt());
  } else {
    for (int i = 0; i < nDims; ++i)
      kernelDims.emplace_back(weightShape[i + 2]);
  }

  // Check if dilations attribute is present.
  // If it is then compute new kernel size that includes the receptive field.
  // In this calculation we assume that the receptive field pixels must all be
  // within the bounds of the image. In this case the new kernel size is given
  // by:
  //
  // ( K + 1 ) * d - 1
  // where K is a kernel dimension and d is the dilation along that axis.
  //
  // From a dimensionality perspective the kernel size becomes the dilated
  // kernel size.
  if (auto dilations = getAttrOfType<ArrayAttr>(
          ONNXConvOp::getDilationsAttrName())) {
    if (dilations.getValue().size() != nDims)
      emitError("dilations length incompatible with spatial dimensions.");
    for (int i = 0; i < nDims; ++i)
      kernelDims[i] = (kernelDims[i] + 1) *
          (dilations.getValue()[i]).cast<IntegerAttr>().getInt() - 1;
  }

  // Subtract kernel dimensions from input data dimensions.
  for (int i = 0; i < nDims; ++i)
    outSpatialDims[i] -= kernelDims[i];

  // Add padding information.
  if (autoPad == "NOTSET") {
    // Use pads to to determine the padding. If attribute is not
    // present then pads is considered to be all zeros (no padding).
    if (auto pads = getAttrOfType<ArrayAttr>(
            ONNXConvOp::getPadsAttrName())) {
      // pads consists of two entries for each spatial axis.
      if (pads.getValue().size() != 2 * nDims)
        emitError("pads size is not twice the spatial size.");

      for (int i = 0; i < nDims; ++i) {
        // Padding for beginning of axis.
        int32_t p = (pads.getValue()[i]).cast<IntegerAttr>().getInt();
        outSpatialDims[i] += p;
        // Padding for end of axis.
        p = (pads.getValue()[i + nDims]).cast<IntegerAttr>().getInt();
        outSpatialDims[i] += p;
      }
    }
  } else if (autoPad == "SAME_UPPER" || autoPad == "SAME_LOWER") {
    // Pad input so that output size matches input size.
    // Each spatial dimension needs to be padded by a total of:
    //
    // K - 1
    //
    // where K is a kernel spatial dimension.
    // Pad as if stride is 1.
    for (int i = 0; i < nDims; ++i)
      outSpatialDims[i] += kernelDims[i] - 1;
  } else if (autoPad == "VALID") {
    // No padding
  } else {
    emitError("Unexpected attribute value for auto_pad.");
  }

  // Strides
  if (auto strides = getAttrOfType<ArrayAttr>(
      ONNXConvOp::getStridesAttrName())) {
    if (strides.getValue().size() != nDims)
      emitError("strides length incompatible with spatial dimensions.");
    for (int i = 0; i < nDims; ++i) {
      int64_t stride =
          (strides.getValue()[i]).cast<IntegerAttr>().getInt();
      outSpatialDims[i] = floor(outSpatialDims[i] / stride);
    }
  }

  for (int i = 0; i < nDims; ++i)
    outSpatialDims[i] += 1;

  dims.append(outSpatialDims.begin(), outSpatialDims.end());
  getResult().setType(RankedTensorType::get(dims, dataTy.getElementType()));
}

LogicalResult verify(ONNXConvNoBiasOp op) {
  auto module = op.getParentOfType<ModuleOp>();
  if (!module)
    op.emitError("expected to belong to a module");

  auto autoPadAttr = op.getAttrOfType<StringAttr>(
      ONNXConvOp::getAutoPadAttrName());
  if (!autoPadAttr)
    op.emitError("auto_pad attribute not specified.");
  if (autoPadAttr.getValue() != "NOTSET")
    if (auto pads = op.getAttrOfType<ArrayAttr>(
            ONNXConvOp::getPadsAttrName()))
      op.emitError("auto_pad and pads are both set.");

  auto groupAttr =
      op.getAttrOfType<IntegerAttr>(ONNXConvOp::getGroupAttrName());
  if (!groupAttr)
    op.emitError("group attribute not specified.");

  return success();
}

//===----------------------------------------------------------------------===//
// TableGen'd op method definitions
//===----------------------------------------------------------------------===//

#define GET_OP_CLASSES
#include "src/onnx.cpp.inc"<|MERGE_RESOLUTION|>--- conflicted
+++ resolved
@@ -167,25 +167,26 @@
 }
 
 //===----------------------------------------------------------------------===//
-<<<<<<< HEAD
+// Softplus
+/// Infer the output shape of the ONNXSoftplusOp. This method is required by
+/// the shape inference interface.
+void ONNXSoftplusOp::inferShapes() {
+  getResult().setType(getOperand().getType());
+}
+
+//===----------------------------------------------------------------------===//
+// Softsign
+/// Infer the output shape of the ONNXSoftsignOp. This method is required by
+/// the shape inference interface.
+void ONNXSoftsignOp::inferShapes() {
+  getResult().setType(getOperand().getType());
+}
+
+//===----------------------------------------------------------------------===//
 // Sqrt
 /// Infer the output shape of the ONNXSqrtOp. This method is required by
 /// the shape inference interface.
 void ONNXSqrtOp::inferShapes() {
-=======
-// Softplus
-/// Infer the output shape of the ONNXSoftplusOp. This method is required by
-/// the shape inference interface.
-void ONNXSoftplusOp::inferShapes() {
-  getResult().setType(getOperand().getType());
-}
-
-//===----------------------------------------------------------------------===//
-// Softsign
-/// Infer the output shape of the ONNXSoftsignOp. This method is required by
-/// the shape inference interface.
-void ONNXSoftsignOp::inferShapes() {
->>>>>>> 383a5c31
   getResult().setType(getOperand().getType());
 }
 
