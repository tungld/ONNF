//====- lower_frontend_to_krnl.cpp - Frontend dialects to Krnl lowering ---===//
//
// Copyright 2019 The IBM Research Authors.
//
// =============================================================================
//
// This file implements the lowering of frontend operations to a combination of
// Krnl IR and standard operations.
//
//===----------------------------------------------------------------------===//
#include <map>

#include "mlir/Dialect/AffineOps/AffineOps.h"
#include "mlir/Dialect/StandardOps/Ops.h"
#include "mlir/Pass/Pass.h"
#include "mlir/Transforms/DialectConversion.h"
#include "llvm/ADT/ArrayRef.h"
#include "llvm/ADT/Sequence.h"

#include "src/dialect/krnl/krnl_helper.hpp"
#include "src/dialect/krnl/krnl_ops.hpp"
#include "src/dialect/onnx/onnx_ops.hpp"
#include "src/pass/passes.hpp"

using namespace mlir;

//===----------------------------------------------------------------------===//
// FrontendToAffine RewritePatterns
//===----------------------------------------------------------------------===//

/// Check is all dimensions are known at compile time.
static bool hasAllConstantDimensions(MemRefType type) {
  auto memRefShape = type.getShape();
  for (int i = 0; i < memRefShape.size(); ++i)
    if (memRefShape[i] < 0)
      return false;
  return true;
}

/// Convert the given TensorType into the corresponding MemRefType.
static MemRefType convertTensorToMemRef(TensorType type) {
  assert(type.hasRank() && "expected only ranked shapes");
  return MemRefType::get(type.getShape(), type.getElementType());
}

/// Insert an allocation and deallocation for the given MemRefType.
static Value insertAllocAndDealloc(MemRefType type, Location loc,
                                   PatternRewriter &rewriter,
                                   bool insertDealloc,
                                   ArrayRef<Value> operands = {}) {
  // Put together alloc operands for any dynamic dimensions of the memref.
  AllocOp alloc;
  if (!operands.empty()) {
    auto memRefShape = type.getShape();
    auto rank = memRefShape.size();

    std::map<int, Value> fromOperands;
    for (int reversedIdx = 0; reversedIdx < rank; ++reversedIdx) {
      int memRefDimIdx = rank - 1 - reversedIdx;
      if (memRefShape[memRefDimIdx] < 0) { // unknown dimension
        Value maxDim = nullptr;
        for (int i = 0; i < operands.size(); i++) {
          auto operandShape =
              operands[i].getType().cast<MemRefType>().getShape();
          int operandDimIdx = operandShape.size() - 1 - reversedIdx;

          if (operandDimIdx < 0)
            continue;

          // In case of operations with broadcasting, the dimension of the
          // alloc result is the maximum size along each dimension of the
          // operands.
          auto operandDim =
              rewriter.create<DimOp>(loc, operands[i], operandDimIdx);
          if (maxDim) {
            auto maxCondition = rewriter.create<CmpIOp>(loc, CmpIPredicate::sgt,
                                                        operandDim, maxDim);
            maxDim = rewriter.create<SelectOp>(loc, maxCondition, operandDim,
                                               maxDim);
          } else {
            maxDim = operandDim;
          }
        }
        fromOperands.insert(std::make_pair(memRefDimIdx, maxDim));
      }
    }

    SmallVector<Value, 4> allocOperands;
    for (int i = 0; i < rank; ++i)
      if (memRefShape[i] < 0)
        allocOperands.push_back(fromOperands[i]);
    alloc = rewriter.create<AllocOp>(loc, type, allocOperands);
  } else {
    alloc = rewriter.create<AllocOp>(loc, type);
  }

  // Make sure to allocate at the beginning of the block if
  // all dimensions are known.
  auto *parentBlock = alloc.getOperation()->getBlock();
  if (hasAllConstantDimensions(type))
    alloc.getOperation()->moveBefore(&parentBlock->front());

  if (insertDealloc) {
    auto dealloc = rewriter.create<DeallocOp>(loc, alloc);
    dealloc.getOperation()->moveBefore(&parentBlock->back());
  }

  return alloc;
}

// Determine if current function returns the result value of the
// current op being lowered. If it does then dealloc should not be
// inserted.
static bool checkInsertDealloc(Operation *currentOp) {
  auto parentBlock = currentOp->getBlock();

  bool insertDealloc = true;
  parentBlock->walk([&insertDealloc, currentOp](ReturnOp op) {
    assert(currentOp->getNumResults() < 2 &&
           "No more than one result supported (for now).");
    // If there is at least one result to investigate.
    if (currentOp->getNumResults() > 0) {
      auto result = currentOp->getResult(0);
      for (const auto &operand : op.getOperands())
        if (operand == result)
          insertDealloc = false;
    }
  });

  return insertDealloc;
}

// Add bounds associated with the op operand to the KRNL iteration pack.
// Dynamic dimenions are supported.
static void addDimensionToPack(ConversionPatternRewriter &rewriter,
    Location loc, KrnlIterateOperandPack &pack, Value operand, int index) {
  auto shape = operand.getType().cast<MemRefType>().getShape();
  if (shape[index] < 0) {
    pack.pushConstantBound(0);
    pack.pushOperandBound(
        rewriter.create<DimOp>(loc, operand, index).getResult());
  } else {
    pack.pushConstantBound(0);
    pack.pushConstantBound(shape[index]);
  }
}

// Function that defines the KRNL dialect loops and their respective
// optimized version.
static KrnlOptimizeLoopsOp emitOptimizedLoops(
    ConversionPatternRewriter &rewriter, Location loc,
    std::vector<Value> &loops, std::vector<Value> &optimizedLoops,
    int64_t numLoops) {
  // Define loops.
  auto loopsOp = rewriter.create<KrnlDefineLoopsOp>(loc, numLoops);
  loops.reserve(numLoops);
  for (auto result : loopsOp.getResults())
    loops.push_back(result);

  // Define optimized version of the loops.
  auto optimizedLoopsOp = rewriter.create<KrnlOptimizeLoopsOp>(loc, numLoops);
  optimizedLoops.reserve(numLoops);
  for (auto result : optimizedLoopsOp.getResults())
    optimizedLoops.push_back(result);

  return optimizedLoopsOp;
}

// Function that emits the loops and their optimized version.
// The function returns a reference to the inner optimization block.
static Block* defineLoops(ConversionPatternRewriter &rewriter,
    Location loc, std::vector<Value> &loops,
    std::vector<Value> &optimizedLoops, int64_t numLoops) {
  KrnlOptimizeLoopsOp optimizedLoopsOp = emitOptimizedLoops(
      rewriter, loc, loops, optimizedLoops, numLoops);
  return &optimizedLoopsOp.region().front();
}

// Function which emits a basic set of loops and optimized loops
// for a given operation argument. A reference to the loop optimization
// block is returned in the last argument of the function.
static void emitKrnlLoopsAndIterationForOperand(
    ConversionPatternRewriter &rewriter, Location loc,
    Value operand, std::vector<Value> &originalLoops,
    KrnlOptimizeLoopsOp &optimizedLoopsOp, KrnlIterateOp &iterateOp) {
  // Operand shape.
  auto shape = operand.getType().cast<MemRefType>().getShape();

  // Number of loops.
  int64_t rank = shape.size();

  // Define loops and optimized loops.
  std::vector<Value> optimizedLoops;
  optimizedLoopsOp = emitOptimizedLoops(rewriter, loc, originalLoops,
      optimizedLoops, rank);

  KrnlIterateOperandPack pack(rewriter, originalLoops, optimizedLoops);
  // Iterate over the loop nest.
  for (int i = 0; i < rank; ++i)
    addDimensionToPack(rewriter, loc, pack, operand, i);

  iterateOp = rewriter.create<KrnlIterateOp>(loc, pack);
}

unsigned getMemRefEltSizeInBytes(MemRefType memRefType) {
  auto elementType = memRefType.getElementType();

  unsigned sizeInBits;
  if (elementType.isIntOrFloat()) {
    sizeInBits = elementType.getIntOrFloatBitWidth();
  } else {
    auto vectorType = elementType.cast<VectorType>();
    sizeInBits =
        vectorType.getElementTypeBitWidth() * vectorType.getNumElements();
  }
  return llvm::divideCeil(sizeInBits, 8);
}

// Get run-time dimension information for unknown dimensions used for
// broadcasting.
std::map<int64_t, std::map<int64_t, Value>>
getBroadcastedDimInfo(Location loc, ConversionPatternRewriter &rewriter,
                      MemRefType memRefType, ArrayRef<Value> operands) {
  auto memRefShape = memRefType.getShape();
  int64_t rank = memRefShape.size();
  // For unknown dimensions, we need to get dimension values at runtime in
  // order to do broadcasting.
  std::map<int64_t, std::map<int64_t, Value>> DimInfo;
  // For each result dimension, compute the number of sharing operands.
  // Sharing operands are operands sharing the same index (counting from the
  // rightmost to the leftmost) for a given dimension.
  std::map<int64_t, int64_t> sharedDimCount;
  for (int64_t reversedIdx = 0; reversedIdx < rank; ++reversedIdx) {
    int64_t dimIdx = rank - 1 - reversedIdx;
    sharedDimCount[dimIdx] = 0;
    for (int64_t i = 0; i < operands.size(); ++i) {
      auto shape = operands[i].getType().cast<MemRefType>().getShape();
      if (reversedIdx <= shape.size() - 1)
        sharedDimCount[dimIdx]++;
    }
  }
  // An unknown dimension can have a value of 1 or N (N > 1).
  // If its value is 1, it is broadcasted dimension.
  // Otherwise, non-broadcasted dimension.
  // We only care about unknown dimensions whose number of sharing operands is
  // more than one, since they are potentially broadcasted dimensions.
  for (int64_t i = 0; i < operands.size(); ++i) {
    std::map<int64_t, Value> broadcastedDims;
    auto shape = operands[i].getType().cast<MemRefType>().getShape();
    int64_t size = shape.size();
    for (int64_t j = 0; j < shape.size(); ++j) {
      if (shape[j] < 0 and sharedDimCount[rank - size + j] > 1) {
        auto dim = rewriter.create<DimOp>(loc, operands[i], j).getResult();
        auto one = rewriter.create<ConstantIndexOp>(loc, 1);
        auto isBroadcasted =
            rewriter.create<CmpIOp>(loc, CmpIPredicate::eq, dim, one);
        broadcastedDims.insert(std::make_pair(j, isBroadcasted));
      }
    }
    DimInfo.insert(std::make_pair(i, broadcastedDims));
  }
  return DimInfo;
}

// Extract induction variables that are used for broadcasting values of a
// given operand.
std::vector<Value>
getLoopIVsForBroadcasting(Location loc, ConversionPatternRewriter &rewriter,
                          ArrayRef<Value> loopIVs, Value operand,
                          std::map<int64_t, Value> broadcastedDims) {
  // `operand` must has a ranked type. This should have been checked by the
  // shape inference pass.
  auto operandShape = operand.getType().cast<MemRefType>().getShape();
  auto rank = operandShape.size();
  auto loopCount = loopIVs.size();

  std::vector<Value> newLoopIVs;
  for (unsigned reversedIdx = 0; reversedIdx < rank; ++reversedIdx) {
    auto dimIdx = rank - 1 - reversedIdx;
    auto loopIdx = loopCount - 1 - reversedIdx;
    if (operandShape[dimIdx] == 1) {
      // Broadcasted dimension
      auto zero = rewriter.create<ConstantIndexOp>(loc, 0);
      newLoopIVs.insert(newLoopIVs.begin(), zero);
    } else if ((operandShape[dimIdx] == -1) &&
               (broadcastedDims.find(dimIdx) != broadcastedDims.end())) {
      // Unknown dimension, it can have a value of 1 or N (N > 1).
      // If its value is 1, it is broadcasted dimension.
      // Otherwise, non-broadcasted dimension.
      auto zero = rewriter.create<ConstantIndexOp>(loc, 0);
      auto idx = rewriter.create<SelectOp>(loc, broadcastedDims[dimIdx], zero,
                                           loopIVs[loopIdx]);
      newLoopIVs.insert(newLoopIVs.begin(), idx);
    } else {
      // Non-broadcasted dimension
      newLoopIVs.insert(newLoopIVs.begin(), loopIVs[loopIdx]);
    }
  }
  return newLoopIVs;
}

// Create an iterate operand pack for KrnlIterateOp
KrnlIterateOperandPack createIterateOperandPack(
    Location loc, PatternRewriter &rewriter, KrnlDefineLoopsOp loopsOp,
    KrnlOptimizeLoopsOp optimizedLoopsOp, ArrayRef<int64_t> memRefShape,
    Value operand, ArrayRef<int64_t> loopsAxes = {},
    ArrayRef<int64_t> axes = {}) {
  // `loopsAxes` and `axes` are lists of non-duplicated ints. Negative axis is
  // supported.
  //
  // If `loopsAxes` is given, only iterate along those axes of the loopsOp's
  // result. By default, iterating along all axes.
  //
  // If `axes` is given, only iterate along those axes of `memRefShape` and
  // `operand`. By default, iterating along all axes.
  //

  auto loopsOpResult = loopsOp.getResults();
  auto optimizedLoopsOpResult = optimizedLoopsOp.getResults();

  // Number of induction variables.
  int64_t numIVs = loopsAxes.empty() ? loopsOpResult.size() : loopsAxes.size();

  // Create a sorted vector of loops axes.
  SmallVector<int64_t, 4> sortedLoopsAxes;
  if (loopsAxes.empty()) {
    for (int64_t i = 0; i < numIVs; ++i) {
      sortedLoopsAxes.emplace_back(i);
    }
  } else {
    for (int64_t i = 0; i < numIVs; ++i) {
      int64_t axis = (loopsAxes[i] >= 0)
                         ? loopsAxes[i]
                         : (loopsOpResult.size() + loopsAxes[i]);
      sortedLoopsAxes.emplace_back(axis);
    }
    std::sort(sortedLoopsAxes.begin(), sortedLoopsAxes.end());
  }

  // Create a sorted vector of axes.
  SmallVector<int64_t, 4> sortedAxes;
  if (axes.empty()) {
    for (int64_t i = 0; i < numIVs; ++i) {
      sortedAxes.emplace_back(i);
    }
  } else {
    for (int64_t i = 0; i < numIVs; ++i) {
      int64_t axis = (axes[i] >= 0) ? axes[i] : (memRefShape.size() + axes[i]);
      sortedAxes.emplace_back(axis);
    }
    std::sort(sortedAxes.begin(), sortedAxes.end());
  }
  assert((sortedAxes.size() == sortedLoopsAxes.size()) && "Invalid Arguments");

  // Create vectors of induction variables.
  std::vector<Value> originalLoops, optimizedLoops;
  originalLoops.reserve(numIVs);
  optimizedLoops.reserve(numIVs);
  for (auto i : sortedLoopsAxes) {
    originalLoops.push_back(loopsOpResult[i]);
    optimizedLoops.push_back(optimizedLoopsOpResult[i]);
  }

  // Create an operand pack.
  KrnlIterateOperandPack pack(rewriter, originalLoops, optimizedLoops);
  for (auto i : sortedAxes) {
    if (memRefShape[i] < 0) {
      pack.pushConstantBound(0);
      pack.pushOperandBound(
          rewriter.create<DimOp>(loc, operand, i).getResult());
    } else {
      pack.pushConstantBound(0);
      pack.pushConstantBound(memRefShape[i]);
    }
  }

  return pack;
}

// Insert a block of KrnlDefineLoopsOp, KrnlOptimizeLoopsOp and KrnlIterateOp.
std::tuple<KrnlDefineLoopsOp, KrnlOptimizeLoopsOp, KrnlIterateOp>
insertKrnlOps(Location loc, PatternRewriter &rewriter,
              ArrayRef<int64_t> memRefShape, Value operand,
              ArrayRef<int64_t> axes = {}, bool includeIterateOp = true) {
  // If a dimension is unknown, get its value of a corresponding given operand.
  //
  // If `axes` is given, only iterate along those axes of the memRefShape. By
  // default, iterating along all axes. `axes` is a list of non-duplicated ints.
  // Negative axis is supported.
  //
  // There is no optimization in the KrnlOptimizeLoopsOp.

  // Number of induction variables.
  int64_t numIVs = axes.empty() ? memRefShape.size() : axes.size();

  // Define loops.
  auto loopsOp = rewriter.create<KrnlDefineLoopsOp>(loc, numIVs);
  // Define loop optimization.
  auto optimizedLoopsOp = rewriter.create<KrnlOptimizeLoopsOp>(loc, numIVs);
  // Create a KrnlIterateOp
  KrnlIterateOp iterateOp;
  if (includeIterateOp) {
    SmallVector<int64_t, 4> loopsAxes;
    for (int64_t i = 0; i < axes.size(); ++i)
      loopsAxes.emplace_back(i);
    iterateOp = rewriter.create<KrnlIterateOp>(
        loc, createIterateOperandPack(loc, rewriter, loopsOp, optimizedLoopsOp,
                                      memRefShape, operand, loopsAxes, axes));
  }

  // No optimization
  rewriter.setInsertionPointToEnd(&optimizedLoopsOp.region().front());
  rewriter.create<KrnlReturnLoopsOp>(loc, loopsOp.getResults());
  if (includeIterateOp)
    rewriter.setInsertionPointAfter(iterateOp);
  else
    rewriter.setInsertionPointAfter(optimizedLoopsOp);

  return std::make_tuple(loopsOp, optimizedLoopsOp, iterateOp);
}

namespace {

template <typename ElementwiseNaryOp>
struct ScalarOp;

template <>
struct ScalarOp<ONNXAddOp> {
  using FOp = AddFOp;
  using IOp = AddIOp;
};

template <>
struct ScalarOp<ONNXMulOp> {
  using FOp = MulFOp;
  using IOp = MulIOp;
};

template <>
struct ScalarOp<ONNXDivOp> {
  using FOp = DivFOp;
  using IOp = SignedDivIOp;
};

template <>
struct ScalarOp<ONNXSubOp> {
  using FOp = SubFOp;
  using IOp = SubIOp;
};

template <>
struct ScalarOp<ONNXAndOp> {
  using FOp = AndOp; // not use
  using IOp = AndOp;
};

template <>
struct ScalarOp<ONNXOrOp> {
  using FOp = OrOp; // not use
  using IOp = OrOp;
};

template <>
struct ScalarOp<ONNXXorOp> {
  using FOp = XOrOp; // not use
  using IOp = XOrOp;
};

template <>
struct ScalarOp<ONNXExpOp> {
  using FOp = ExpOp;
  using IOp = ExpOp; // not use
};

template <>
struct ScalarOp<ONNXSumOp> {
  using FOp = AddFOp;
  using IOp = AddIOp;
};

template <>
struct ScalarOp<ONNXTanhOp> {
  using FOp = TanhOp;
  using IOp = TanhOp; // not use
};

template <>
struct ScalarOp<ONNXCosOp> {
  using FOp = CosOp;
  using IOp = CosOp; // not use
};

template <>
struct ScalarOp<ONNXLogOp> {
  using FOp = LogOp;
  using IOp = LogOp; // not use
};

template <>
struct ScalarOp<ONNXSqrtOp> {
  using FOp = KrnlSqrtOp;
  using IOp = KrnlSqrtOp; // not use
};

template <typename ElementwiseNaryOp>
using ScalarFOp = typename ScalarOp<ElementwiseNaryOp>::FOp;
template <typename ElementwiseNaryOp>
using ScalarIOp = typename ScalarOp<ElementwiseNaryOp>::IOp;

//===----------------------------------------------------------------------===//
// Scalar unary ops for lowering to Krnl dialect.
//===----------------------------------------------------------------------===//
template <typename UnaryOp>
Value mapToLowerScalarOp(Operation *op, ArrayRef<Type> result_types,
                         ArrayRef<Value> operands,
                         ConversionPatternRewriter &rewriter) {
  /* Lower UnaryOp to Ops in the Standard dialect.
   */
  auto loc = op->getLoc();
  Type element_type = operands.front().getType();
  if (element_type.isa<IntegerType>()) {
    return rewriter.create<ScalarIOp<UnaryOp>>(loc, result_types, operands,
                                               mlir::None);
  } else if (element_type.isa<FloatType>()) {
    return rewriter.create<ScalarFOp<UnaryOp>>(loc, result_types, operands,
                                               mlir::None);
  } else {
    emitError(loc, "unsupported element type");
    return nullptr;
  }
}

//===----------------------------------------------------------------------===//
// Scalar unary ops for lowering ONNXSinhOp
//===----------------------------------------------------------------------===//
template <>
Value mapToLowerScalarOp<ONNXSinhOp>(Operation *op, ArrayRef<Type> result_types,
                                     ArrayRef<Value> operands,
                                     ConversionPatternRewriter &rewriter) {
  // ONNXSinhOp(%X) = DivFOp(SubFOp(ExpOp(%X), ExpOp(NegFOp(%X))),
  //                         ConstantOp 2)
  auto loc = op->getLoc();
  Value operand = operands[0];
  auto elementType = result_types[0];

  auto zero = rewriter.create<ConstantOp>(loc, FloatAttr::get(elementType, 0));
  auto two = rewriter.create<ConstantOp>(loc, FloatAttr::get(elementType, 2));
  auto neg = rewriter.create<SubFOp>(loc, zero, operand);
  auto exp = rewriter.create<ExpOp>(loc, operand);
  auto negExp = rewriter.create<ExpOp>(loc, neg);
  auto result = rewriter.create<DivFOp>(
      loc, rewriter.create<SubFOp>(loc, exp, negExp), two);

  return result;
}

//===----------------------------------------------------------------------===//
// Scalar unary ops for lowering ONNXCoshOp
//===----------------------------------------------------------------------===//
template <>
Value mapToLowerScalarOp<ONNXCoshOp>(Operation *op, ArrayRef<Type> result_types,
                                     ArrayRef<Value> operands,
                                     ConversionPatternRewriter &rewriter) {
  // ONNXCoshOp(%X) = DivFOp(AddFOp(ExpOp(%X), ExpOp(NegFOp(%X))),
  //                         ConstantOp 2)
  auto loc = op->getLoc();
  Value operand = operands[0];
  auto elementType = result_types[0];

  auto zero = rewriter.create<ConstantOp>(loc, FloatAttr::get(elementType, 0));
  auto two = rewriter.create<ConstantOp>(loc, FloatAttr::get(elementType, 2));
  auto neg = rewriter.create<SubFOp>(loc, zero, operand);
  auto exp = rewriter.create<ExpOp>(loc, operand);
  auto negExp = rewriter.create<ExpOp>(loc, neg);
  auto result = rewriter.create<DivFOp>(
      loc, rewriter.create<AddFOp>(loc, exp, negExp), two);

  return result;
}

//===----------------------------------------------------------------------===//
// Scalar unary ops for lowering ONNXSigmoidOp
//===----------------------------------------------------------------------===//
template <>
Value mapToLowerScalarOp<ONNXSigmoidOp>(Operation *op,
                                        ArrayRef<Type> result_types,
                                        ArrayRef<Value> operands,
                                        ConversionPatternRewriter &rewriter) {
  // ONNXSigmoidOp(%X) = DivFOp(ConstantOp 1,
  //                            AddFOp(ConstantOp 1, ExpOp(NegFOp(%X))))
  auto loc = op->getLoc();
  Value operand = operands[0];
  auto elementType = result_types[0];

  auto zero = rewriter.create<ConstantOp>(loc, FloatAttr::get(elementType, 0));
  auto one = rewriter.create<ConstantOp>(loc, FloatAttr::get(elementType, 1));
  auto neg = rewriter.create<SubFOp>(loc, zero, operand);
  auto negExp = rewriter.create<ExpOp>(loc, neg);
  auto result = rewriter.create<DivFOp>(
      loc, one, rewriter.create<AddFOp>(loc, one, negExp));

  return result;
}

//===----------------------------------------------------------------------===//
// Scalar unary ops for lowering ONNXHardSigmoidOp
//===----------------------------------------------------------------------===//
template <>
Value mapToLowerScalarOp<ONNXHardSigmoidOp>(
    Operation *op, ArrayRef<Type> result_types, ArrayRef<Value> operands,
    ConversionPatternRewriter &rewriter) {
  // %Y = AddFOp(MulFOp(alpha, %X), beta)
  // %Z = SelectOp(CmpFOp(OGT, %Y, Constant 0),
  //               %Y,
  //               Constant 0)
  // ONNXHardSigmoidOp(%X) = SelectOp(CmpFOp(OLT, %Z, Constant 1),
  //                                  %Z,
  //                                  Constant 1)
  auto loc = op->getLoc();
  Value operand = operands[0];
  auto alphaAttribute = FloatAttr::get(
      rewriter.getF32Type(),
      llvm::dyn_cast<ONNXHardSigmoidOp>(op).alpha().convertToFloat());
  auto betaAttribute = FloatAttr::get(
      rewriter.getF32Type(),
      llvm::dyn_cast<ONNXHardSigmoidOp>(op).beta().convertToFloat());
  auto elementType = result_types[0];

  auto zero = rewriter.create<ConstantOp>(loc, FloatAttr::get(elementType, 0));
  auto one = rewriter.create<ConstantOp>(loc, FloatAttr::get(elementType, 1));
  auto alpha = rewriter.create<ConstantOp>(loc, alphaAttribute);
  auto beta = rewriter.create<ConstantOp>(loc, betaAttribute);

  auto add = rewriter.create<AddFOp>(
      loc, rewriter.create<MulFOp>(loc, alpha, operand), beta);
  auto maxPredicate =
      rewriter.create<CmpFOp>(loc, CmpFPredicate::OGT, add, zero);
  auto max = rewriter.create<SelectOp>(loc, maxPredicate, add, zero);
  auto minPredicate =
      rewriter.create<CmpFOp>(loc, CmpFPredicate::OLT, max, one);
  auto result = rewriter.create<SelectOp>(loc, minPredicate, max, one);

  return result;
}

//===----------------------------------------------------------------------===//
// Scalar unary ops for lowering ONNXEluOp
//===----------------------------------------------------------------------===//
template <>
Value mapToLowerScalarOp<ONNXEluOp>(Operation *op, ArrayRef<Type> result_types,
                                    ArrayRef<Value> operands,
                                    ConversionPatternRewriter &rewriter) {
  // ONNXEluOp(%X) = SelectOp(CmpFOp(OLT, %X, ConstantOp 0),
  //                          MulFOp(alpha, SubFOp(ExpOp(%X), 1)),
  //                          %X)
  auto loc = op->getLoc();
  Value operand = operands[0];
  auto elementType = result_types[0];

  auto alphaAttribute =
      FloatAttr::get(rewriter.getF32Type(),
                     llvm::dyn_cast<ONNXEluOp>(op).alpha().convertToFloat());
  auto zero = rewriter.create<ConstantOp>(loc, FloatAttr::get(elementType, 0));
  auto one = rewriter.create<ConstantOp>(loc, FloatAttr::get(elementType, 1));
  auto alpha = rewriter.create<ConstantOp>(loc, alphaAttribute);
  auto exp = rewriter.create<ExpOp>(loc, operand);
  auto lessThanZero =
      rewriter.create<CmpFOp>(loc, CmpFPredicate::OLT, operand, zero);
  auto result = rewriter.create<SelectOp>(
      loc, lessThanZero,
      rewriter.create<MulFOp>(loc, alpha,
                              rewriter.create<SubFOp>(loc, exp, one)),
      operand);

  return result;
}

//===----------------------------------------------------------------------===//
// Scalar unary ops for lowering ONNXReluOp
//===----------------------------------------------------------------------===//
template <>
Value mapToLowerScalarOp<ONNXReluOp>(Operation *op, ArrayRef<Type> result_types,
                                     ArrayRef<Value> operands,
                                     ConversionPatternRewriter &rewriter) {
  // ONNXReluOp(%X) = SelectOp(CmpFOp(OLT, %X, ConstantOp 0),
  //                           ConstantOp 0,
  //                           %X)
  auto loc = op->getLoc();
  Value operand = operands[0];
  auto elementType = result_types[0];

  auto zero = rewriter.create<ConstantOp>(loc, FloatAttr::get(elementType, 0));
  auto lessThanZero =
      rewriter.create<CmpFOp>(loc, CmpFPredicate::OLT, operand, zero);
  auto result = rewriter.create<SelectOp>(loc, lessThanZero, zero, operand);

  return result;
}

//===----------------------------------------------------------------------===//
// Scalar unary ops for lowering ONNXLeakyReluOp
//===----------------------------------------------------------------------===//
template <>
Value mapToLowerScalarOp<ONNXLeakyReluOp>(Operation *op,
                                          ArrayRef<Type> result_types,
                                          ArrayRef<Value> operands,
                                          ConversionPatternRewriter &rewriter) {
  // ONNXLeakyReluOp(%X) = SelectOp(CmpFOp(OLT, %X, ConstantOp 0),
  //                                MulFOp(alpha, %X),
  //                                %X)
  auto loc = op->getLoc();
  Value operand = operands[0];
  auto elementType = result_types[0];

  auto alphaAttribute = FloatAttr::get(
      rewriter.getF32Type(),
      llvm::dyn_cast<ONNXLeakyReluOp>(op).alpha().convertToFloat());
  auto zero = rewriter.create<ConstantOp>(loc, FloatAttr::get(elementType, 0));
  auto alpha = rewriter.create<ConstantOp>(loc, alphaAttribute);
  auto lessThanZero =
      rewriter.create<CmpFOp>(loc, CmpFPredicate::OLT, operand, zero);
  auto result = rewriter.create<SelectOp>(
      loc, lessThanZero, rewriter.create<MulFOp>(loc, alpha, operand), operand);

  return result;
}

//===----------------------------------------------------------------------===//
// Scalar unary ops for lowering ONNXSeluOp
//===----------------------------------------------------------------------===//
template <>
Value mapToLowerScalarOp<ONNXSeluOp>(Operation *op, ArrayRef<Type> result_types,
                                     ArrayRef<Value> operands,
                                     ConversionPatternRewriter &rewriter) {
  // ONNXSeluOp(%X) = SelectOp(CmpFOp(OGT, %X, ConstantOp 0),
  //                           MulFOp(gamma, %X),
  //                           MulFOp(gamma,
  //                                  SubFOp(MulFOp(alpha, ExpOp(%X)),
  //                                         alpha)))
  auto loc = op->getLoc();
  Value operand = operands[0];
  auto alphaAttribute =
      FloatAttr::get(rewriter.getF32Type(),
                     llvm::dyn_cast<ONNXSeluOp>(op).alpha().convertToFloat());
  auto gammaAttribute =
      FloatAttr::get(rewriter.getF32Type(),
                     llvm::dyn_cast<ONNXSeluOp>(op).gamma().convertToFloat());
  auto elementType = result_types[0];

  auto zero = rewriter.create<ConstantOp>(loc, FloatAttr::get(elementType, 0));
  auto alpha = rewriter.create<ConstantOp>(loc, alphaAttribute);
  auto gamma = rewriter.create<ConstantOp>(loc, gammaAttribute);
  auto exp = rewriter.create<ExpOp>(loc, operand);
  auto greaterThanZero =
      rewriter.create<CmpFOp>(loc, CmpFPredicate::OGT, operand, zero);
  auto select = rewriter.create<SelectOp>(
      loc, greaterThanZero, operand,
      rewriter.create<SubFOp>(loc, rewriter.create<MulFOp>(loc, alpha, exp),
                              alpha));
  auto result = rewriter.create<MulFOp>(loc, gamma, select);

  return result;
}

//===----------------------------------------------------------------------===//
// Scalar unary ops for lowering ONNXReciprocalOp
//===----------------------------------------------------------------------===//
template <>
Value mapToLowerScalarOp<ONNXReciprocalOp>(
    Operation *op, ArrayRef<Type> result_types, ArrayRef<Value> operands,
    ConversionPatternRewriter &rewriter) {
  // ONNXReciprocalOp(%X) = DivFOp(ConstantOp 1, %X)
  auto loc = op->getLoc();
  Value operand = operands[0];
  auto elementType = result_types[0];

  auto one = rewriter.create<ConstantOp>(loc, FloatAttr::get(elementType, 1));
  auto result = rewriter.create<DivFOp>(loc, one, operand);

  return result;
}

//===----------------------------------------------------------------------===//
// Scalar unary ops for lowering ONNXSoftplusOp
//===----------------------------------------------------------------------===//
template <>
Value mapToLowerScalarOp<ONNXSoftplusOp>(Operation *op,
                                         ArrayRef<Type> result_types,
                                         ArrayRef<Value> operands,
                                         ConversionPatternRewriter &rewriter) {
  // ONNXSoftplusOp(%X) = LogOp(AddFOp(ExpOp(%X), ConstantOp 1))
  auto loc = op->getLoc();
  Value operand = operands[0];
  auto elementType = result_types[0];

  auto exp = rewriter.create<ExpOp>(loc, operand);
  auto one = rewriter.create<ConstantOp>(loc, FloatAttr::get(elementType, 1));
  auto add = rewriter.create<AddFOp>(loc, exp, one);
  auto result = rewriter.create<LogOp>(loc, add);

  return result;
}

//===----------------------------------------------------------------------===//
// Scalar unary ops for lowering ONNXSoftsignOp
//===----------------------------------------------------------------------===//
template <>
Value mapToLowerScalarOp<ONNXSoftsignOp>(Operation *op,
                                         ArrayRef<Type> result_types,
                                         ArrayRef<Value> operands,
                                         ConversionPatternRewriter &rewriter) {
  // ONNXSoftsignOp(%X) = DivFOp(ConstantOp 1, %X)
  auto loc = op->getLoc();
  Value operand = operands[0];
  auto elementType = result_types[0];

  auto abs = rewriter.create<AbsFOp>(loc, operand);
  auto one = rewriter.create<ConstantOp>(loc, FloatAttr::get(elementType, 1));
  auto add = rewriter.create<AddFOp>(loc, abs, one);
  auto result = rewriter.create<DivFOp>(loc, operand, add);

  return result;
}

//===----------------------------------------------------------------------===//
// Scalar unary ops for lowering ONNXSignOp
//===----------------------------------------------------------------------===//
template <>
Value mapToLowerScalarOp<ONNXSignOp>(Operation *op, ArrayRef<Type> result_types,
                                     ArrayRef<Value> operands,
                                     ConversionPatternRewriter &rewriter) {

  auto loc = op->getLoc();
  Value operand = operands[0];
  Type element_type = operands.front().getType();
  // TODO: unsigned int should be supported separately?
  if (element_type.isa<IntegerType>()) {
    // %Y = SelectOP(CmpIOp(GT, %X, ConstantOp 0),
    //               ConstantOp 1,
    //               COnstantOp -1)
    // ONNXSignOp(%X) = SelectOP(CmpIOp(EQ, %X, ConstantOp 0),
    //                           ConstantOp 0,
    //                           %Y)
    auto zero = rewriter.create<ConstantOp>(loc, rewriter.getI32IntegerAttr(0));
    auto one = rewriter.create<ConstantOp>(loc, rewriter.getI32IntegerAttr(1));
    auto minusOne =
        rewriter.create<ConstantOp>(loc, rewriter.getI32IntegerAttr(-1));
    auto plusPredicate =
        rewriter.create<CmpIOp>(loc, CmpIPredicate::sgt, operand, zero);
    auto plusSelect =
        rewriter.create<SelectOp>(loc, plusPredicate, one, minusOne);
    auto zeroPredicate =
        rewriter.create<CmpIOp>(loc, CmpIPredicate::eq, operand, zero);
    auto result =
        rewriter.create<SelectOp>(loc, zeroPredicate, zero, plusSelect);
    return result;
  } else if (element_type.isa<FloatType>()) {
    // %Y = SelectOP(CmpFOp(OGT, %X, ConstantOp 0),
    //               ConstantOp 1,
    //               ConstantOp -1)
    // ONNXSignOp(%X) = SelectOP(CmpFOp(OEQ, %X, ConstantOp 0),
    //                           ConstantOp 0,
    //                           %Y)
    auto zero =
        rewriter.create<ConstantOp>(loc, rewriter.getF32FloatAttr(0.0f));
    auto one = rewriter.create<ConstantOp>(loc, rewriter.getF32FloatAttr(1.0f));
    auto minusOne =
        rewriter.create<ConstantOp>(loc, rewriter.getF32FloatAttr(-1.0f));
    auto plusPredicate =
        rewriter.create<CmpFOp>(loc, CmpFPredicate::OGT, operand, zero);
    auto plusSelect =
        rewriter.create<SelectOp>(loc, plusPredicate, one, minusOne);
    auto zeroPredicate =
        rewriter.create<CmpFOp>(loc, CmpFPredicate::OEQ, operand, zero);
    auto result =
        rewriter.create<SelectOp>(loc, zeroPredicate, zero, plusSelect);
    return result;
  } else {
    emitError(loc, "unsupported element type");
  }
}

//===----------------------------------------------------------------------===//
// Scalar unary ops for lowering ONNXMaxOp
//===----------------------------------------------------------------------===//
template <>
Value mapToLowerScalarOp<ONNXMaxOp>(Operation *op, ArrayRef<Type> result_types,
                                    ArrayRef<Value> operands,
                                    ConversionPatternRewriter &rewriter) {
  // ONNXMaxOp(%X, %Y) = SelectOp(CmpFOp(OGT, %X, %Y),
  //                              %X,
  //                              %Y)
  auto loc = op->getLoc();
  Value lhs = operands[0];
  Value rhs = operands[1];
  auto max = rewriter.create<CmpFOp>(loc, CmpFPredicate::OGT, lhs, rhs);
  auto result = rewriter.create<SelectOp>(loc, max, lhs, rhs);
  return result;
}

//===----------------------------------------------------------------------===//
// Scalar unary ops for lowering ONNXMinOp
//===----------------------------------------------------------------------===//
template <>
Value mapToLowerScalarOp<ONNXMinOp>(Operation *op, ArrayRef<Type> result_types,
                                    ArrayRef<Value> operands,
                                    ConversionPatternRewriter &rewriter) {
  // ONNXMinOp(%X, %Y) = SelectOp(CmpFOp(OLT, %X, %Y),
  //                              %X,
  //                              %Y)
  auto loc = op->getLoc();
  Value lhs = operands[0];
  Value rhs = operands[1];
  auto min = rewriter.create<CmpFOp>(loc, CmpFPredicate::OLT, lhs, rhs);
  auto result = rewriter.create<SelectOp>(loc, min, lhs, rhs);
  return result;
}

// Element-wise unary ops lowering to Krnl dialect.
//===----------------------------------------------------------------------===//
template <typename ElementwiseUnaryOp>
struct ONNXElementwiseUnaryOpLowering : public ConversionPattern {
  ONNXElementwiseUnaryOpLowering(MLIRContext *ctx)
      : ConversionPattern(ElementwiseUnaryOp::getOperationName(), 1, ctx) {}
  PatternMatchResult
  matchAndRewrite(Operation *op, ArrayRef<Value> operands,
                  ConversionPatternRewriter &rewriter) const final {
    // TODO: Check that the types are valid.
    // An element-wise unary operation must have all operands and the result of
    // the same type. This should have been verified by the verifier.
    auto tensorType = (*op->result_type_begin()).cast<TensorType>();
    auto loc = op->getLoc();

    // Insert an allocation and deallocation for the result of this operation.
    auto memRefType = convertTensorToMemRef(tensorType);

    // If the output has a dynamic dimension, pass the operands required for
    // each dynamic dimension to the AllocOp. The first operand of the
    // operation is used. The operands of the op need to match in terms of
    // dimensions with the result at this pre-optimization phase.
    // TODO: verify that dimensions match.
    // TODO: can the dimension of the result differ after optimizations?
    Value alloc;
    bool insertDealloc = checkInsertDealloc(op);

    if (hasAllConstantDimensions(memRefType))
      alloc = insertAllocAndDealloc(memRefType, loc, rewriter, insertDealloc);
    else
      alloc = insertAllocAndDealloc(memRefType, loc, rewriter, insertDealloc,
                                    {operands[0]});

    std::vector<Value> originalLoops;
    KrnlOptimizeLoopsOp optimizedLoopsOp;
    KrnlIterateOp iterateOp;
    emitKrnlLoopsAndIterationForOperand(
        rewriter, loc, operands[0], originalLoops,
        optimizedLoopsOp, iterateOp);
    Block &optimizationBlock = optimizedLoopsOp.region().front();
    Block &iterationBlock = iterateOp.bodyRegion().front();

    // 1. Insert any optimizations in the KrnlOptimizeLoopsOp body.
    rewriter.setInsertionPointToEnd(&optimizationBlock);
    // Return from KrnlOptimizeLoopsOp body.
    // When no optimizations are present we just return the loops
    // unchaged.
    rewriter.create<KrnlReturnLoopsOp>(loc, originalLoops);

    // 2. Insert instructions inside the KernelIterateOp body.
    rewriter.setInsertionPointToStart(&iterationBlock);

    // Handle the operation:
    SmallVector<Value, 4> loopIVs;
    for (auto arg : iterationBlock.getArguments())
      loopIVs.push_back(arg);

    auto loadedVal = rewriter.create<LoadOp>(loc, operands[0], loopIVs);
    auto loweredOpResult = mapToLowerScalarOp<ElementwiseUnaryOp>(
        op, memRefType.getElementType(), {loadedVal}, rewriter);
    // Store result in the resulting array.
    rewriter.create<StoreOp>(loc, loweredOpResult, alloc, loopIVs);

    rewriter.replaceOp(op, alloc);

    return matchSuccess();
  }
};

// Element-wise variadic ops lowering to Krnl dialect.
//===----------------------------------------------------------------------===//
template <typename ElementwiseVariadicOp>
struct ONNXElementwiseVariadicOpLowering : public ConversionPattern {
  ONNXElementwiseVariadicOpLowering(MLIRContext *ctx)
      : ConversionPattern(ElementwiseVariadicOp::getOperationName(), 1, ctx) {}
  PatternMatchResult
  matchAndRewrite(Operation *op, ArrayRef<Value> operands,
                  ConversionPatternRewriter &rewriter) const final {
    // TODO: Check that the types are valid.
    // An element-wise variadic operation must have all operands and the result
    // of the same type. This should have been verified by the verifier.
    auto tensorType = (*op->result_type_begin()).cast<TensorType>();
    auto loc = op->getLoc();
    auto numArgs = op->getNumOperands();

    // Insert an allocation and deallocation for the result of this operation.
    auto memRefType = convertTensorToMemRef(tensorType);

    Value alloc;
    bool insertDealloc = checkInsertDealloc(op);
    // If the output has a dynamic dimension, we compute its dimension at
    // runtime by using dimensions from the operands.
    // In particular, we need to know from which operand a result dimension
    // comes from.
    // TODO: can the dimension of the result differ after optimizations?
    if (hasAllConstantDimensions(memRefType))
      alloc = insertAllocAndDealloc(memRefType, loc, rewriter, insertDealloc);
    else
      alloc = insertAllocAndDealloc(memRefType, loc, rewriter, insertDealloc,
                                    operands);

    // Get run-time dimension information for unknown dimensions used for
    // broadcasting.
    std::map<int64_t, std::map<int64_t, Value>> broadcastedDimInfo =
        getBroadcastedDimInfo(loc, rewriter, memRefType, operands);

    std::vector<Value> originalLoops;
    KrnlOptimizeLoopsOp optimizedLoopsOp;
    KrnlIterateOp iterateOp;
    emitKrnlLoopsAndIterationForOperand(
        rewriter, loc, alloc, originalLoops,
        optimizedLoopsOp, iterateOp);
    Block &optimizationBlock = optimizedLoopsOp.region().front();
    Block &iterationBlock = iterateOp.bodyRegion().front();

    // 1. Insert any optimizations in the KrnlOptimizeLoopsOp body.
    rewriter.setInsertionPointToEnd(&optimizationBlock);
    // Return from KrnlOptimizeLoopsOp body.
    // When no optimizations are present we just return the loops unchaged.
    rewriter.create<KrnlReturnLoopsOp>(loc, originalLoops);

    // 2. Insert instructions inside the KernelIterateOp body.
    rewriter.setInsertionPointToStart(&iterationBlock);

    // Handle the operation:
    SmallVector<Value, 4> loopIVs;
    for (auto arg : iterationBlock.getArguments())
      loopIVs.push_back(arg);

    // Fold over operands for each of their scalar values
    Value accumulated, next;
    auto accumulatedLoopIVs = getLoopIVsForBroadcasting(
        loc, rewriter, loopIVs, operands[0], broadcastedDimInfo[0]);
    accumulated = rewriter.create<LoadOp>(loc, operands[0], accumulatedLoopIVs);
    for (unsigned i = 1; i < numArgs; i++) {
      auto nextLoopIVs = getLoopIVsForBroadcasting(
          loc, rewriter, loopIVs, operands[i], broadcastedDimInfo[i]);
      next = rewriter.create<LoadOp>(loc, operands[i], nextLoopIVs);
      accumulated = mapToLowerScalarOp<ElementwiseVariadicOp>(
          op, memRefType.getElementType(), {accumulated, next}, rewriter);
    }
    // Store result in the resulting array.
    rewriter.create<StoreOp>(loc, accumulated, alloc, loopIVs);

    rewriter.replaceOp(op, alloc);

    return matchSuccess();
  }
};

struct ONNXSoftmaxOpLowering : public ConversionPattern {
  ONNXSoftmaxOpLowering(MLIRContext *ctx)
      : ConversionPattern(mlir::ONNXSoftmaxOp::getOperationName(), 1, ctx) {}
  PatternMatchResult
  matchAndRewrite(Operation *op, ArrayRef<Value> operands,
                  ConversionPatternRewriter &rewriter) const final {
    // softmax(x) = let max_x = max(x) in
    //                let exp_x = exp(x - max_x) in
    //                  let sum = sum(exp_x) in
    //                    exp_x / sum
    auto tensorType = (*op->result_type_begin()).cast<RankedTensorType>();
    int64_t rank = tensorType.getRank();
    int64_t axis = llvm::dyn_cast<ONNXSoftmaxOp>(op).axis().getSExtValue();
    axis = axis >= 0 ? axis : rank + axis;
    assert(axis >= -rank && axis <= rank - 1);

    auto loc = op->getLoc();

    // Insert an allocation and deallocation for the result of this operation.
    auto memRefType = convertTensorToMemRef(tensorType);
    auto elementType = memRefType.getElementType();

    Value alloc;
    bool insertDealloc = checkInsertDealloc(op);
    if (hasAllConstantDimensions(memRefType))
      alloc = insertAllocAndDealloc(memRefType, loc, rewriter, insertDealloc);
    else
      alloc = insertAllocAndDealloc(memRefType, loc, rewriter, insertDealloc,
                                    operands[0]);

    // Shape of the result
    auto memRefShape = memRefType.getShape();

    // Insert allocations and deallocations for sum and max.
    MemRefType scalarMemRefType = MemRefType::get({}, elementType, {}, 0);
    Value sumOp = insertAllocAndDealloc(scalarMemRefType, loc, rewriter, true);
    Value maxOp = insertAllocAndDealloc(scalarMemRefType, loc, rewriter, true);
    Value zero =
        rewriter.create<ConstantOp>(loc, FloatAttr::get(elementType, 0));
    Value negInfinity = rewriter.create<ConstantOp>(
        loc,
        FloatAttr::get(elementType, -std::numeric_limits<float>::infinity()));

    // Define loops.
    std::vector<Value> originalLoops;
    std::vector<Value> optimizedLoops;
    Block *optimizationBlock = defineLoops(rewriter, loc, originalLoops,
            optimizedLoops, rank);

    // Coerce the input into a 2-D tensor. `axis` will be the coercing point.
    // This coercing follows the softmax definition in ONNX:
    // https://github.com/onnx/onnx/blob/master/docs/Operators.md#Softmax
    // Here, we create an outer loop and inner loop for handling the two
    // dimensions. The outer loop is only created once `axis` is not zero.

    // Define an outer loop with respect to axis.
    std::vector<Value> outerLoops, optimizedOuterLoops;
    outerLoops.reserve(axis);
    optimizedOuterLoops.reserve(axis);
    for (int i = 0; i < axis; ++i) {
      outerLoops.push_back(originalLoops[i]);
      optimizedOuterLoops.push_back(optimizedLoops[i]);
    }
    KrnlIterateOperandPack outerPack(rewriter, outerLoops, optimizedOuterLoops);
    for (int i = 0; i < axis; ++i)
      addDimensionToPack(rewriter, loc, outerPack, operands[0], i);

    // Define an inner loop with respect to axis.
    std::vector<Value> innerLoops, optimizedInnerLoops;
    innerLoops.reserve(rank - axis);
    optimizedInnerLoops.reserve(rank - axis);
    for (int i = axis; i < rank; ++i) {
      innerLoops.push_back(originalLoops[i]);
      optimizedInnerLoops.push_back(optimizedLoops[i]);
    }
    KrnlIterateOperandPack innerPack(rewriter, innerLoops, optimizedInnerLoops);
    for (int i = axis; i < rank; ++i)
      addDimensionToPack(rewriter, loc, innerPack, operands[0], i);

    KrnlIterateOp outerIterateOp, maxIterateOp, sumIterateOp, softmaxIterateOp;
    SmallVector<Value, 4> outerLoopIVs;
    if (axis != 0) {
      outerIterateOp = rewriter.create<KrnlIterateOp>(loc, outerPack);

      // No optimization
      rewriter.setInsertionPointToEnd(optimizationBlock);
      rewriter.create<KrnlReturnLoopsOp>(loc, originalLoops);

      // Insert instructions inside the outer loop.
      Block &outerIterationBlock = outerIterateOp.bodyRegion().front();
      rewriter.setInsertionPointToStart(&outerIterationBlock);
      for (auto arg : outerIterationBlock.getArguments())
        outerLoopIVs.push_back(arg);

      // Reset accumulators.
      rewriter.create<StoreOp>(loc, zero, sumOp);
      rewriter.create<StoreOp>(loc, negInfinity, maxOp);

      // Create an inner loop to compute max.
      maxIterateOp = rewriter.create<KrnlIterateOp>(loc, innerPack);
      // Create an inner loop to compute sum.
      sumIterateOp = rewriter.create<KrnlIterateOp>(loc, innerPack);
      // Create an inner loop to compute softmax.
      softmaxIterateOp = rewriter.create<KrnlIterateOp>(loc, innerPack);
    } else {
      // Reset accumulators.
      rewriter.create<StoreOp>(loc, zero, sumOp);
      rewriter.create<StoreOp>(loc, negInfinity, maxOp);

      // Create an inner loop to compute max.
      maxIterateOp = rewriter.create<KrnlIterateOp>(loc, innerPack);
      // Create an inner loop to compute sum.
      sumIterateOp = rewriter.create<KrnlIterateOp>(loc, innerPack);
      // Create an inner loop to compute softmax.
      softmaxIterateOp = rewriter.create<KrnlIterateOp>(loc, innerPack);

      // No optimization
      rewriter.setInsertionPointToEnd(optimizationBlock);
      rewriter.create<KrnlReturnLoopsOp>(loc, originalLoops);
    }

    // Insert instructions inside the max loop.
    Block &maxIterationBlock = maxIterateOp.bodyRegion().front();
    rewriter.setInsertionPointToStart(&maxIterationBlock);

    // Get induction variables.
    SmallVector<Value, 4> maxLoopIVs;
    for (auto arg : outerLoopIVs)
      maxLoopIVs.push_back(arg);
    for (auto arg : maxIterationBlock.getArguments())
      maxLoopIVs.push_back(arg);

    // Compute the max value.
    Value max = rewriter.create<LoadOp>(loc, maxOp);
    Value nextMax = rewriter.create<LoadOp>(loc, operands[0], maxLoopIVs);
    auto maxCond =
        rewriter.create<CmpFOp>(loc, CmpFPredicate::OGT, max, nextMax);
    max = rewriter.create<SelectOp>(loc, maxCond, max, nextMax);
    rewriter.create<StoreOp>(loc, max, maxOp);

    // Get the max.
    rewriter.setInsertionPoint(sumIterateOp);
    max = rewriter.create<LoadOp>(loc, maxOp);

    // Insert instructions inside the sum loop.
    Block &sumIterationBlock = sumIterateOp.bodyRegion().front();
    rewriter.setInsertionPointToStart(&sumIterationBlock);

    // Get induction variables.
    SmallVector<Value, 4> sumLoopIVs;
    for (auto arg : outerLoopIVs)
      sumLoopIVs.push_back(arg);
    for (auto arg : sumIterationBlock.getArguments())
      sumLoopIVs.push_back(arg);

    // Sum up values.
    Value sum = rewriter.create<LoadOp>(loc, sumOp);
    Value next = rewriter.create<LoadOp>(loc, operands[0], sumLoopIVs);
    Value sub = rewriter.create<SubFOp>(loc, next, max);
    Value exp = rewriter.create<ExpOp>(loc, sub);
    sum = rewriter.create<AddFOp>(loc, sum, exp);
    rewriter.create<StoreOp>(loc, sum, sumOp);
    // Store intermediate values in the result to avoid recomputation.
    rewriter.create<StoreOp>(loc, exp, alloc, sumLoopIVs);

    // Get the sum.
    rewriter.setInsertionPoint(softmaxIterateOp);
    sum = rewriter.create<LoadOp>(loc, sumOp);

    // Insert instructions inside the softmax loop.
    Block &softmaxIterationBlock = softmaxIterateOp.bodyRegion().front();
    rewriter.setInsertionPointToStart(&softmaxIterationBlock);

    // Get induction variables.
    SmallVector<Value, 4> softmaxLoopIVs;
    for (auto arg : outerLoopIVs)
      softmaxLoopIVs.push_back(arg);
    for (auto arg : softmaxIterationBlock.getArguments())
      softmaxLoopIVs.push_back(arg);

    // Compute softmax.
    Value expLoadedVal = rewriter.create<LoadOp>(loc, alloc, softmaxLoopIVs);
    Value result = rewriter.create<DivFOp>(loc, expLoadedVal, sum);
    rewriter.create<StoreOp>(loc, result, alloc, softmaxLoopIVs);

    rewriter.replaceOp(op, alloc);

    return matchSuccess();
  }
};

struct ONNXReshapeOpLowering : public ConversionPattern {
  ONNXReshapeOpLowering(MLIRContext *ctx)
      : ConversionPattern(mlir::ONNXReshapeOp::getOperationName(), 1, ctx) {}

  PatternMatchResult
  matchAndRewrite(Operation *op, ArrayRef<Value> operands,
                  ConversionPatternRewriter &rewriter) const final {
    auto tensorType = (*op->result_type_begin()).cast<TensorType>();
    auto loc = op->getLoc();

    // Insert an allocation and deallocation for the result of this operation.
    auto memRefType = convertTensorToMemRef(tensorType);
    Value alloc;

    // Compute size in bytes.
    Value tensorSize = rewriter.create<ConstantOp>(
        loc, rewriter.getIntegerAttr(rewriter.getIntegerType(64),
                                     getMemRefEltSizeInBytes(memRefType)));
    bool insertDealloc = checkInsertDealloc(op);
    if (hasAllConstantDimensions(memRefType)) {
      alloc = insertAllocAndDealloc(memRefType, loc, rewriter, insertDealloc);
    } else {
      auto memRefShape = memRefType.getShape();
      auto inputShape = operands[0].getType().cast<MemRefType>().getShape();
      SmallVector<Value, 4> allocOperands;
      for (int i = 0; i < memRefShape.size(); ++i) {
        // The shape array can always be used to construct shape information of
        // the result.
        Value index = rewriter.create<ConstantOp>(
            loc, rewriter.getIntegerAttr(rewriter.getIndexType(), i));
        // Load index from array of indices.
        Value loadedVal = rewriter.create<LoadOp>(loc, operands[1], index);
        // If a dimension is zero, the actual dimension value is taken from the
        // input tensor.
        if (i < inputShape.size()) {
          Value dimVal;
          auto dimTy = loadedVal.getType().cast<IntegerType>();
          if (inputShape[i] < 0) {
            Value dim = rewriter.create<DimOp>(loc, operands[0], i);
            dimVal = rewriter.create<IndexCastOp>(loc, dim, dimTy);
          } else {
            dimVal = rewriter.create<ConstantOp>(
                loc, rewriter.getIntegerAttr(dimTy, inputShape[i]));
          }
          auto zero = rewriter.create<ConstantOp>(
              loc, rewriter.getIntegerAttr(dimTy, 0));
          auto isZero =
              rewriter.create<CmpIOp>(loc, CmpIPredicate::eq, loadedVal, zero);
          loadedVal = rewriter.create<SelectOp>(loc, isZero, dimVal, loadedVal);
        }
        // Check if the loaded index is already the correct width of 64 bits.
        // Convert the value to a 64 bit integer if needed.
        Value int64LoadedVal = loadedVal;
        if (loadedVal.getType().cast<IntegerType>().getWidth() < 64)
          int64LoadedVal = rewriter.create<ZeroExtendIOp>(
              loc, loadedVal, rewriter.getIntegerType(64));
        tensorSize = rewriter.create<MulIOp>(loc, tensorSize, int64LoadedVal);
        allocOperands.push_back(rewriter.create<IndexCastOp>(
            loc, loadedVal, rewriter.getIndexType()));
      }
      AllocOp allocateMemref =
          rewriter.create<AllocOp>(loc, memRefType, allocOperands);

      // Make sure to allocate at the beginning of the block if
      // all dimensions are known.
      auto *parentBlock = allocateMemref.getOperation()->getBlock();
      if (insertDealloc) {
        auto dealloc = rewriter.create<DeallocOp>(loc, allocateMemref);
        dealloc.getOperation()->moveBefore(&parentBlock->back());
      }

      alloc = allocateMemref;
    }

    rewriter.create<KrnlMemcpyOp>(loc, alloc, operands[0], tensorSize);
    rewriter.replaceOp(op, alloc);

    return matchSuccess();
  }
};

struct ONNXMatMulOpLowering : public ConversionPattern {
  ONNXMatMulOpLowering(MLIRContext *ctx)
      : ConversionPattern(mlir::ONNXMatMulOp::getOperationName(), 1, ctx) {}

  PatternMatchResult
  matchAndRewrite(Operation *op, ArrayRef<Value> operands,
                  ConversionPatternRewriter &rewriter) const final {
    auto tensorType = (*op->result_type_begin()).cast<TensorType>();
    auto loc = op->getLoc();

    Value A = operands[0];
    Value B = operands[1];
    auto AShape = A.getType().cast<MemRefType>().getShape();
    auto BShape = B.getType().cast<MemRefType>().getShape();

    // There are three cases related to the shapes of the two arguments:
    // - Both arguments are N-D, N >= 2
    // - Either argument is 1-D, the other is N-D, N >= 2
    // - Both arguments are 1-D

    // Result type
    auto memRefType = convertTensorToMemRef(tensorType);
    auto elementType = memRefType.getElementType();
    auto memRefShape = memRefType.getShape();

    // A value zero
    Value zero;
    if (elementType.isa<IntegerType>()) {
      zero = rewriter.create<ConstantOp>(
          loc, IntegerAttr::get(memRefType.getElementType(), 0));
    } else if (elementType.isa<FloatType>()) {
      zero = rewriter.create<ConstantOp>(
          loc, FloatAttr::get(memRefType.getElementType(), 0));
    } else {
      emitError(loc, "unsupported element type");
    }

    // Insert an allocation and deallocation for the result of this operation.
    Value alloc;
    bool insertDealloc = checkInsertDealloc(op);
    if (hasAllConstantDimensions(memRefType))
      alloc = insertAllocAndDealloc(memRefType, loc, rewriter, insertDealloc);
    else {
      SmallVector<Value, 4> allocOperands;
      if (AShape.size() >= 2 && BShape.size() >= 2) {
        // Both arguments are N-D, N >= 2
        // (s1 x s2 x... x sK x M x K) MATMUL (K x N)
        // =>
        // (s1 x s2 x... x sK x M x N)
        for (int64_t i = 0; i < memRefShape.size() - 2; ++i) {
          if (memRefShape[i] < 0) {
            if ((AShape.size() == 2) && (BShape.size() > 2))
              allocOperands.emplace_back(rewriter.create<DimOp>(loc, B, i));
            else if ((AShape.size() > 2) && (BShape.size() == 2))
              allocOperands.emplace_back(rewriter.create<DimOp>(loc, A, i));
          }
        }
        if (memRefShape[memRefShape.size() - 2] < 0) {
          auto dim = rewriter.create<DimOp>(loc, A, memRefShape.size() - 2);
          allocOperands.emplace_back(dim);
        }
        if (memRefShape[memRefShape.size() - 1] < 0) {
          auto dim = rewriter.create<DimOp>(loc, B, memRefShape.size() - 1);
          allocOperands.emplace_back(dim);
        }
      } else if (AShape.size() == 1 && BShape.size() >= 2) {
        // Either argument is 1-D
        // K MATMUL (s1 x s2 x... x sK x K x N)
        // =>
        // (s1 x s2 x... x sK x N)
        for (int64_t i = 0; i < memRefShape.size() - 1; ++i) {
          if (memRefShape[i] < 0) {
            auto dim = rewriter.create<DimOp>(loc, B, i);
            allocOperands.emplace_back(dim);
          }
        }
        if (memRefShape[memRefShape.size() - 1] < 0) {
          auto dim = rewriter.create<DimOp>(loc, B, BShape.size() - 1);
          allocOperands.emplace_back(dim);
        }
      } else if (AShape.size() >= 2 && BShape.size() == 1) {
        // Either argument is 1-D
        // (s1 x s2 x... x sK x M x K) MATMUL K
        // =>
        // (s1 x s2 x... x sK x M)
        for (int64_t i = 0; i < memRefShape.size() - 1; ++i) {
          if (memRefShape[i] < 0) {
            auto dim = rewriter.create<DimOp>(loc, A, i);
            allocOperands.emplace_back(dim);
          }
        }
        if (memRefShape[memRefShape.size() - 1] < 0) {
          auto dim = rewriter.create<DimOp>(loc, A, AShape.size() - 2);
          allocOperands.emplace_back(dim);
        }
      } else if (AShape.size() == 1 && BShape.size() == 1) {
        // Both arguments are 1-D
        if (memRefShape[0] < 0) {
          auto dim = rewriter.create<DimOp>(loc, A, 0);
          allocOperands.emplace_back(dim);
        }
      } else {
        emitError(loc, "Invalid shapes");
      }

      alloc = rewriter.create<AllocOp>(loc, memRefType, allocOperands);
    }

    if (AShape.size() >= 2 || BShape.size() >= 2) {
      // Cases 1 and 2:
      // - Both arguments are N-D, N >= 2
      // - Either argument is 1-D, the other is N-D, N >= 2

      // Define loops for non-matrix-multiplication dimensions.
      KrnlDefineLoopsOp loopsOp;
      KrnlOptimizeLoopsOp optimizedLoopsOp;

      auto krnlOps = insertKrnlOps(loc, rewriter, memRefShape, alloc, {},
                                   /*includeIterateOp*/ false);
      loopsOp = std::get<0>(krnlOps);
      optimizedLoopsOp = std::get<1>(krnlOps);

      // Outer KrnlIterateOp
      SmallVector<Value, 4> loopOuterIVs;
      if (AShape.size() > 2 || BShape.size() > 2) {
        SmallVector<int64_t, 4> outerAxes;
        int matmulResultDims =
            ((AShape.size() == 1 || BShape.size() == 1)) ? 1 : 2;
        for (int64_t i = 0; i < memRefShape.size() - matmulResultDims; ++i)
          outerAxes.emplace_back(i);

        auto outerPack =
            createIterateOperandPack(loc, rewriter, loopsOp, optimizedLoopsOp,
                                     memRefShape, alloc, outerAxes, outerAxes);
        auto outerIterateOp = rewriter.create<KrnlIterateOp>(loc, outerPack);

        // Insert instructions into the outer KrnlIterateOp.
        Block &outerIterationBlock = outerIterateOp.bodyRegion().front();
        rewriter.setInsertionPointToStart(&outerIterationBlock);

        // Induction variables: non-matrix-multiplication variables.
        for (auto arg : outerIterationBlock.getArguments()) {
          loopOuterIVs.emplace_back(arg);
        }
      }

      // Now, we define loops for matrix multiplication.

      // Create a KrnlIterateOp for matrix multiplication.
      KrnlIterateOp matmulIterateOp;
      if (AShape.size() >= 2 && BShape.size() >= 2) {
        // 2-D x 2-D. Result has two dimensions.
        auto matmulPack =
            createIterateOperandPack(loc, rewriter, loopsOp, optimizedLoopsOp,
                                     memRefShape, alloc, {-1, -2}, {-1, -2});
        matmulIterateOp = rewriter.create<KrnlIterateOp>(loc, matmulPack);
      } else {
        // 1-D x 2-D, and vice versa. Result has one dimension.
        auto matmulPack =
            createIterateOperandPack(loc, rewriter, loopsOp, optimizedLoopsOp,
                                     memRefShape, alloc, {-1}, {-1});
        matmulIterateOp = rewriter.create<KrnlIterateOp>(loc, matmulPack);
      }

      // Insert instructions into the matmul KrnlIterateOp.
      Block &matmulIterationBlock = matmulIterateOp.bodyRegion().front();
      rewriter.setInsertionPointToStart(&matmulIterationBlock);

      // Induction variables: M, N
      SmallVector<Value, 4> loopMNIVs;
      for (auto arg : matmulIterationBlock.getArguments()) {
        loopMNIVs.emplace_back(arg);
      }
      // Induction variables for the final result.
      SmallVector<Value, 4> loopOuterMNIVs;
      for (auto arg : loopOuterIVs) {
        loopOuterMNIVs.emplace_back(arg);
      }
      for (auto arg : loopMNIVs) {
        loopOuterMNIVs.emplace_back(arg);
      }

      // Fill the output with value 0.
      rewriter.create<StoreOp>(loc, zero, alloc, loopOuterMNIVs);

      //  Iterate along the reduction dimension.
      //  Use a value from A.
      auto reduceIterateOp = std::get<2>(
          insertKrnlOps(loc, rewriter, AShape, A, {-1}));

      // Insert instructions into the reduction KrnlIterateOp.
      Block &reduceIterationBlock = reduceIterateOp.bodyRegion().front();
      rewriter.setInsertionPointToStart(&reduceIterationBlock);

      // Induction variables
      SmallVector<Value, 4> loopKIVs, loopOuterMKIVs, loopOuterKNIVs;
      // K
      loopKIVs.emplace_back(reduceIterationBlock.getArguments()[0]);
      // MK
      if (AShape.size() > 2)
        for (auto arg : loopOuterIVs)
          loopOuterMKIVs.emplace_back(arg);
      if (AShape.size() >= 2)
        loopOuterMKIVs.emplace_back(loopMNIVs[0]);
      loopOuterMKIVs.emplace_back(loopKIVs[0]);
      // KN
      if (BShape.size() > 2)
        for (auto arg : loopOuterIVs)
          loopOuterKNIVs.emplace_back(arg);
      loopOuterKNIVs.emplace_back(loopKIVs[0]);
      if (BShape.size() >= 2)
        if (AShape.size() >= 2)
          loopOuterKNIVs.emplace_back(loopMNIVs[1]);
        else
          loopOuterKNIVs.emplace_back(loopMNIVs[0]);

      // Matmul computation
      auto loadedA = rewriter.create<LoadOp>(loc, A, loopOuterMKIVs);
      auto loadedB = rewriter.create<LoadOp>(loc, B, loopOuterKNIVs);
      auto loadedY = rewriter.create<LoadOp>(loc, alloc, loopOuterMNIVs);
      if (elementType.isa<IntegerType>()) {
        auto AB = rewriter.create<MulIOp>(loc, loadedA, loadedB);
        auto accumulated = rewriter.create<AddIOp>(loc, loadedY, AB);
        rewriter.create<StoreOp>(loc, accumulated, alloc, loopOuterMNIVs);
      } else if (elementType.isa<FloatType>()) {
        auto AB = rewriter.create<MulFOp>(loc, loadedA, loadedB);
        auto accumulated = rewriter.create<AddFOp>(loc, loadedY, AB);
        rewriter.create<StoreOp>(loc, accumulated, alloc, loopOuterMNIVs);
      }
    } else if ((AShape.size() == 1) && (BShape.size() == 1)) {
      // Case 3:
      // - Both arguments are 1-D

      // Fill the output with value 0.
      Value zeroIndex = rewriter.create<ConstantIndexOp>(loc, 0);
      rewriter.create<StoreOp>(loc, zero, alloc, zeroIndex);
      //  Iterate along the reduction dimension.
      //  Use a value from A.
      auto reduceIterateOp = std::get<2>(
          insertKrnlOps(loc, rewriter, AShape, A, {0}));

      // Insert instructions into the reduction KrnlIterateOp.
      Block &reduceIterationBlock = reduceIterateOp.bodyRegion().front();
      rewriter.setInsertionPointToStart(&reduceIterationBlock);

      // Induction variables
      SmallVector<Value, 4> loopKIVs;
      // K
      loopKIVs.emplace_back(reduceIterationBlock.getArguments()[0]);

      // Matmul computation
      auto loadedA = rewriter.create<LoadOp>(loc, A, loopKIVs);
      auto loadedB = rewriter.create<LoadOp>(loc, B, loopKIVs);
      auto loadedY = rewriter.create<LoadOp>(loc, alloc, zeroIndex);
      if (elementType.isa<IntegerType>()) {
        auto AB = rewriter.create<MulIOp>(loc, loadedA, loadedB);
        auto accumulated = rewriter.create<AddIOp>(loc, loadedY, AB);
        rewriter.create<StoreOp>(loc, accumulated, alloc, zeroIndex);
      } else if (elementType.isa<FloatType>()) {
        auto AB = rewriter.create<MulFOp>(loc, loadedA, loadedB);
        auto accumulated = rewriter.create<AddFOp>(loc, loadedY, AB);
        rewriter.create<StoreOp>(loc, accumulated, alloc, zeroIndex);
      }
    } else {
      // No scalar matrix multiplication.
    }

    rewriter.replaceOp(op, alloc);

    return matchSuccess();
  }
};

struct ONNXGemmOpLowering : public ConversionPattern {
  ONNXGemmOpLowering(MLIRContext *ctx)
      : ConversionPattern(mlir::ONNXGemmOp::getOperationName(), 1, ctx) {}

  PatternMatchResult
  matchAndRewrite(Operation *op, ArrayRef<Value> operands,
                  ConversionPatternRewriter &rewriter) const final {
    auto tensorType = (*op->result_type_begin()).cast<TensorType>();
    auto loc = op->getLoc();

    Value A, B, C;
    A = operands[0];
    B = operands[1];
    C = operands[2];

    auto alphaAttr =
        FloatAttr::get(tensorType.getElementType(),
                       llvm::dyn_cast<ONNXGemmOp>(op).alpha().convertToFloat());
    auto betaAttr =
        FloatAttr::get(tensorType.getElementType(),
                       llvm::dyn_cast<ONNXGemmOp>(op).beta().convertToFloat());
    auto alpha = rewriter.create<ConstantOp>(loc, alphaAttr);
    auto beta = rewriter.create<ConstantOp>(loc, betaAttr);

    bool isTransA = (llvm::dyn_cast<ONNXGemmOp>(op).transA() != 0);
    bool isTransB = (llvm::dyn_cast<ONNXGemmOp>(op).transB() != 0);

    // Result type
    auto memRefType = convertTensorToMemRef(tensorType);

    // Insert an allocation and deallocation for the result of this operation.
    Value alloc;
    bool insertDealloc = checkInsertDealloc(op);
    if (hasAllConstantDimensions(memRefType))
      alloc = insertAllocAndDealloc(memRefType, loc, rewriter, insertDealloc);
    else {
      auto memRefShape = memRefType.getShape();
      SmallVector<Value, 2> allocOperands;
      if (memRefShape[0] < 0) {
        auto dim = rewriter.create<DimOp>(loc, A, (isTransA) ? 1 : 0);
        allocOperands.emplace_back(dim);
      }
      if (memRefShape[1] < 0) {
        auto dim = rewriter.create<DimOp>(loc, B, (isTransB) ? 0 : 1);
        allocOperands.emplace_back(dim);
      }
      alloc = rewriter.create<AllocOp>(loc, memRefType, allocOperands);
      if (insertDealloc) {
        auto *parentBlock = alloc.getDefiningOp()->getBlock();
        auto dealloc = rewriter.create<DeallocOp>(loc, alloc);
        dealloc.getOperation()->moveBefore(&parentBlock->back());
      }
    }

    // Number of loops
    auto memRefShape = memRefType.getShape();
    int64_t numLoops = 3;

    // Define loops.
    std::vector<Value> originalLoops;
    std::vector<Value> optimizedLoops;
    Block *optimizationBlock = defineLoops(rewriter, loc, originalLoops,
            optimizedLoops, numLoops);

    // We have two Krnl loops:
    // - Outer loop iterates over the output matrix dimensions, and
    // - Reduction loop iterates over the reduction dimension.

    // Outer loop
    std::vector<Value> outerLoops, optimizedOuterLoops;
    outerLoops.reserve(2);
    optimizedOuterLoops.reserve(2);
    for (int64_t i = 0; i < 2; ++i) {
      outerLoops.push_back(originalLoops[i]);
      optimizedOuterLoops.push_back(optimizedLoops[i]);
    }
    KrnlIterateOperandPack outerPack(rewriter, outerLoops, optimizedOuterLoops);
    // Induction variables for the outer loops
<<<<<<< HEAD
    for (int64_t i = 0; i < 2; ++i) {
      if (memRefShape[i] < 0) {
        outerPack.pushConstantBound(0);
        outerPack.pushOperandBound(
            rewriter.create<DimOp>(loc, alloc, i).getResult());
      } else {
        outerPack.pushConstantBound(0);
        outerPack.pushConstantBound(memRefShape[i]);
      }
    }
=======
    for (int i = 0; i < 2; ++i)
      addDimensionToPack(rewriter, loc, outerPack, alloc, i);

>>>>>>> 02724515
    // Reduction loop
    std::vector<Value> reductionLoops, optimizedReductionLoops;
    reductionLoops.reserve(1);
    optimizedReductionLoops.reserve(1);
    reductionLoops.push_back(originalLoops[2]);
    optimizedReductionLoops.push_back(optimizedLoops[2]);
    KrnlIterateOperandPack reductionPack(rewriter, reductionLoops,
                                         optimizedReductionLoops);
    // Induction variable for the reduction dimension
    // Try to find and use a static value from A or B first.
    // If it failed then use a dynamic value.
    auto ATy = A.getType().cast<MemRefType>();
    auto BTy = B.getType().cast<MemRefType>();
    int64_t K_A_Idx = (isTransA) ? 0 : 1;
    int64_t K_B_Idx = (isTransB) ? 1 : 0;
    reductionPack.pushConstantBound(0);
    if (ATy.getShape()[K_A_Idx] != -1)
      reductionPack.pushConstantBound(ATy.getShape()[K_A_Idx]);
    else if (BTy.getShape()[K_B_Idx] != -1)
      reductionPack.pushConstantBound(BTy.getShape()[K_B_Idx]);
    else
      reductionPack.pushOperandBound(
          rewriter.create<DimOp>(loc, B, K_B_Idx).getResult());

    // Get run-time dimension information for unknown dimensions used for
    // broadcasting.
    // GemmOp supports unidirectional broadcasting from C to A*B.
    // Hence, it must be enough to get broadcasting information for C only.
    std::map<int64_t, Value> broadcastedDimInfo;
    auto shape = C.getType().cast<MemRefType>().getShape();
    for (int64_t i = 0; i < shape.size(); ++i) {
      if (shape[i] < 0) {
        auto dim = rewriter.create<DimOp>(loc, C, i).getResult();
        auto one = rewriter.create<ConstantIndexOp>(loc, 1);
        auto isBroadcasted =
            rewriter.create<CmpIOp>(loc, CmpIPredicate::eq, dim, one);
        broadcastedDimInfo.insert(std::make_pair(i, isBroadcasted));
      }
    }

    auto outerIterateOp = rewriter.create<KrnlIterateOp>(loc, outerPack);

    // Now perform the insertions into the body of the
    // just generated instructions:

    // No optimization
    rewriter.setInsertionPointToEnd(optimizationBlock);
    rewriter.create<KrnlReturnLoopsOp>(loc, originalLoops);

    // Insert instructions inside the outer loop.
    Block &outerIterationBlock = outerIterateOp.bodyRegion().front();
    rewriter.setInsertionPointToStart(&outerIterationBlock);

    // Induction variables
    SmallVector<Value, 4> loopMNIVs;
    for (auto arg : outerIterationBlock.getArguments()) {
      loopMNIVs.emplace_back(arg);
    }

    // Initialize the output of A*B
    auto zero = rewriter.create<ConstantOp>(
        loc, FloatAttr::get(memRefType.getElementType(), 0));
    rewriter.create<StoreOp>(loc, zero, alloc, loopMNIVs);

    // Compute A*B
    auto matmulIterateOp = rewriter.create<KrnlIterateOp>(loc, reductionPack);

    // Compute beta*C, and add up to alpha*A*B (unidirectional broadcasting)
    auto loopCIVs = getLoopIVsForBroadcasting(loc, rewriter, loopMNIVs, C,
                                              broadcastedDimInfo);
    auto loadedC = rewriter.create<LoadOp>(loc, C, loopCIVs);
    auto loadedAB = rewriter.create<LoadOp>(loc, alloc, loopMNIVs);
    auto alphaAB = rewriter.create<MulFOp>(loc, alpha, loadedAB);
    auto betaC = rewriter.create<MulFOp>(loc, beta, loadedC);
    auto Y = rewriter.create<AddFOp>(loc, alphaAB, betaC);
    rewriter.create<StoreOp>(loc, Y, alloc, loopMNIVs);

    // Insert instructions to do matrix multiplication: A*B
    Block &matmulIterationBlock = matmulIterateOp.bodyRegion().front();
    rewriter.setInsertionPointToStart(&matmulIterationBlock);

    // Induction variables
    SmallVector<Value, 4> loopKIVs, loopAIVs, loopBIVs;
    for (auto arg : matmulIterationBlock.getArguments())
      loopKIVs.emplace_back(arg);
    if (isTransA) {
      loopAIVs.emplace_back(loopKIVs[0]);
      loopAIVs.emplace_back(loopMNIVs[0]);
    } else {
      loopAIVs.emplace_back(loopMNIVs[0]);
      loopAIVs.emplace_back(loopKIVs[0]);
    }
    if (isTransB) {
      loopBIVs.emplace_back(loopMNIVs[1]);
      loopBIVs.emplace_back(loopKIVs[0]);
    } else {
      loopBIVs.emplace_back(loopKIVs[0]);
      loopBIVs.emplace_back(loopMNIVs[1]);
    }

    // Matmul computation
    auto loadedA = rewriter.create<LoadOp>(loc, A, loopAIVs);
    auto loadedB = rewriter.create<LoadOp>(loc, B, loopBIVs);
    auto loadedY = rewriter.create<LoadOp>(loc, alloc, loopMNIVs);
    auto AB = rewriter.create<MulFOp>(loc, loadedA, loadedB);
    auto accumulated = rewriter.create<AddFOp>(loc, loadedY, AB);
    rewriter.create<StoreOp>(loc, accumulated, alloc, loopMNIVs);

    rewriter.replaceOp(op, alloc);

    return matchSuccess();
  }
};

struct ONNXUnsqueezeOpLowering : public ConversionPattern {
  ONNXUnsqueezeOpLowering(MLIRContext *ctx)
      : ConversionPattern(mlir::ONNXUnsqueezeOp::getOperationName(), 1, ctx) {}

  PatternMatchResult
  matchAndRewrite(Operation *op, ArrayRef<Value> operands,
                  ConversionPatternRewriter &rewriter) const final {
    auto loc = op->getLoc();
    auto tensorType = (*op->result_type_begin()).cast<TensorType>();
    int outRank = tensorType.getRank();

    // Assume that `axes` has been validated by shape inference.
    // So, here we just get it.
    ArrayAttr axisAttrs = llvm::dyn_cast<ONNXUnsqueezeOp>(op).axesAttr();
    SmallVector<int, 4> axes;
    for (auto axisAttr : axisAttrs.getValue()) {
      int axis = axisAttr.cast<IntegerAttr>().getInt();
      axis = axis >= 0 ? axis : (outRank + axis);
      axes.emplace_back(axis);
    }

    // Insert an allocation and deallocation for the result of this operation.
    auto memRefType = convertTensorToMemRef(tensorType);
    Value alloc;

    // Compute size in bytes.
    Value tensorSize = rewriter.create<ConstantOp>(
        loc, rewriter.getIntegerAttr(rewriter.getIntegerType(64),
                                     getMemRefEltSizeInBytes(memRefType)));

    bool insertDealloc = checkInsertDealloc(op);
    auto memRefShape = memRefType.getShape();
    if (hasAllConstantDimensions(memRefType)) {
      alloc = insertAllocAndDealloc(memRefType, loc, rewriter, insertDealloc);
      for (int i = 0; i < memRefShape.size(); ++i) {
        Value dimVal = rewriter.create<ConstantOp>(
            loc, rewriter.getIntegerAttr(rewriter.getIntegerType(64),
                                         memRefShape[i]));
        tensorSize = rewriter.create<MulIOp>(loc, tensorSize, dimVal);
      }
    } else {
      // Unknown dimensions are always the operand's dimensions.
      SmallVector<Value, 4> allocOperands;
      for (int outIdx = 0, inIdx = 0; outIdx < memRefShape.size(); ++outIdx) {
        Value dimVal = nullptr;
        if (memRefShape[outIdx] < 0) {
          Value index = rewriter.create<DimOp>(loc, operands[0], inIdx);
          dimVal = rewriter.create<IndexCastOp>(loc, index,
                                                rewriter.getIntegerType(64));
          allocOperands.emplace_back(index);
        } else {
          dimVal = rewriter.create<ConstantOp>(
              loc, rewriter.getIntegerAttr(rewriter.getIntegerType(64),
                                           memRefShape[outIdx]));
        }
        tensorSize = rewriter.create<MulIOp>(loc, tensorSize, dimVal);
        if (std::find(axes.begin(), axes.end(), outIdx) == axes.end())
          inIdx++;
      }
      alloc = rewriter.create<AllocOp>(loc, memRefType, allocOperands);
      auto *parentBlock = alloc.getDefiningOp()->getBlock();
      if (insertDealloc) {
        auto dealloc = rewriter.create<DeallocOp>(loc, alloc);
        dealloc.getOperation()->moveBefore(&parentBlock->back());
      }
    }
    rewriter.create<KrnlMemcpyOp>(loc, alloc, operands[0], tensorSize);
    rewriter.replaceOp(op, alloc);
    return matchSuccess();
  }
};

struct ONNXTransposeOpLowering : public ConversionPattern {
  ONNXTransposeOpLowering(MLIRContext *ctx)
      : ConversionPattern(mlir::ONNXTransposeOp::getOperationName(), 1, ctx) {}

  PatternMatchResult
  matchAndRewrite(Operation *op, ArrayRef<Value> operands,
                  ConversionPatternRewriter &rewriter) const final {
    auto tensorType = (*op->result_type_begin()).cast<TensorType>();
    auto loc = op->getLoc();
    // Insert an allocation and deallocation for the result of this operation.
    auto memRefType = convertTensorToMemRef(tensorType);
    Value alloc;
    bool insertDealloc = checkInsertDealloc(op);

    if (hasAllConstantDimensions(memRefType))
      alloc = insertAllocAndDealloc(memRefType, loc, rewriter, insertDealloc);
    else
      alloc = insertAllocAndDealloc(memRefType, loc, rewriter, insertDealloc,
                                    {operands[0]});

    // Number of loops
    auto memRefShape = memRefType.getShape();
    int64_t rank = memRefShape.size();

    // Define loops.
    std::vector<Value> originalLoops;
    std::vector<Value> optimizedLoops;
    Block *optimizationBlock = defineLoops(rewriter, loc, originalLoops,
        optimizedLoops, rank);

    KrnlIterateOperandPack pack(rewriter, originalLoops, optimizedLoops);
    // Iterate over the loop nest using the input shape.
    for (int i = 0; i < rank; ++i)
      addDimensionToPack(rewriter, loc, pack, operands[0], i);

    auto iterateOp = rewriter.create<KrnlIterateOp>(loc, pack);
    Block &iterationBlock = iterateOp.bodyRegion().front();

    // Now perform the insertions into the body of the
    // just generated instructions:

    // 1. Insert any optimizations in the KrnlOptimizeLoopsOp body.
    rewriter.setInsertionPointToEnd(optimizationBlock);
    // Return from KrnlOptimizeLoopsOp body.
    // When no optimizations are present we just return the loops
    // unchaged.
    rewriter.create<KrnlReturnLoopsOp>(loc, originalLoops);

    // 2. Insert instructions inside the KernelIterateOp body.
    rewriter.setInsertionPointToStart(&iterationBlock);

    // Handle the operation.

    // Read perm attribute.
    SmallVector<int, 4> perm;
    auto permAttribute = llvm::dyn_cast<ONNXTransposeOp>(op).permAttr();
    if (permAttribute) {
      for (auto permVal : permAttribute.getValue())
        perm.emplace_back(permVal.cast<IntegerAttr>().getInt());
    } else {
      // TODO: Remove when perm is guaranteed to be present (even for
      // the default case). This means that perm was added by shape
      // inference or another pass to contain the values corresponding
      // to the default behavior of Transpose.
      for (int i = iterationBlock.getArguments().size() - 1; i >= 0; i--)
        perm.emplace_back(i);
    }

    SmallVector<Value, 4> inLoopIVs;
    for (auto arg : iterationBlock.getArguments())
      inLoopIVs.emplace_back(arg);

    SmallVector<Value, 4> outLoopIVs;
    for (int i = 0; i < iterationBlock.getArguments().size(); ++i)
      outLoopIVs.emplace_back(iterationBlock.getArguments()[perm[i]]);

    auto inVal = rewriter.create<LoadOp>(loc, operands[0], inLoopIVs);
    rewriter.create<StoreOp>(loc, inVal, alloc, outLoopIVs);

    rewriter.replaceOp(op, alloc);

    return matchSuccess();
  }
};

struct ONNXIdentityOpLowering : public ConversionPattern {
  ONNXIdentityOpLowering(MLIRContext *ctx)
      : ConversionPattern(mlir::ONNXIdentityOp::getOperationName(), 1, ctx) {}

  PatternMatchResult
  matchAndRewrite(Operation *op, ArrayRef<Value> operands,
                  ConversionPatternRewriter &rewriter) const final {
    rewriter.replaceOp(op, operands[0]);
    return matchSuccess();
  }
};

struct ONNXConvNoBiasOpLowering : public ConversionPattern {
  ONNXConvNoBiasOpLowering(MLIRContext *ctx)
      : ConversionPattern(mlir::ONNXConvNoBiasOp::getOperationName(), 1, ctx) {}

  PatternMatchResult
  matchAndRewrite(Operation *op, ArrayRef<Value> operands,
                  ConversionPatternRewriter &rewriter) const final {
    auto tensorType = (*op->result_type_begin()).cast<TensorType>();
    auto loc = op->getLoc();
    // Insert an allocation and deallocation for the result of this operation.
    auto memRefType = convertTensorToMemRef(tensorType);
    Value alloc;
    bool insertDealloc = checkInsertDealloc(op);
    ONNXConvNoBiasOp convOp = llvm::dyn_cast<ONNXConvNoBiasOp>(op);

    if (hasAllConstantDimensions(memRefType))
      alloc = insertAllocAndDealloc(memRefType, loc, rewriter, insertDealloc);
    else
      alloc = insertAllocAndDealloc(memRefType, loc, rewriter, insertDealloc,
                                    {operands[0]});

    auto resultShape = memRefType.getShape();
    auto inputShape = operands[0].getType().cast<MemRefType>().getShape();
    auto kernelShape = operands[1].getType().cast<MemRefType>().getShape();

    // R = ConvNoBias(D, K)
    //
    // The input/output shapes will look like this:
    //
    // D (NxCxHxW) x K (MxC/groupxKHxKW) -> R (NxMxRHxRW)
    //
    // M is a multiple of the number of groups:
    //   M = group * kernelsPerGroup
    //
    // The loop nest will look as follows:
    //
    // kernelsPerGroup = M / group;
    // for n = 0 .. N:
    //   for g = 0 .. group:
    //     for m = 0 .. kernelsPerGroup:
    //       kernel = g * kernelsPerGroup + m;
    //       for r1 = 0 .. RH:
    //         for r2 = 0 .. RW:
    //           R[n][kernel][r1][r2] = 0;
    //           for c = 0 .. C/group:
    //             for k1 = 0 .. KH:
    //               for k2 = 0 .. KW:
    //                 R[n][kernel][r1][r2] =
    //                   D[n][g * (C / group) + c][r1 + k1][r2 + k2] *
    //                   K[kernel][c][k1][k2];
    //
    // TODO: handle padding.
    //
    // In the general case:
    //
    // D (NxCxD1xD2x...xDdim) x K (MxC/groupxK1xK2x...xKdim)
    //     -> R (NxMxR1xR2x...xRdim)
    //
    // The above loop nest can be adapted by increasing the number
    // of r- and k-index loop i.e. r1 r2 and k1 k2 loops.

    // Set up outermost loops: n g m r1 r2 ... rdim
    // Skip g if group is 1.

    // Before we start the iteration we need to compute the number of
    // unsplit kernels and fetch the number of groups from the attribute
    // list. Group is always a compilation constant.
    int64_t group = convOp.group().getSExtValue();
    // Compute the number of unsplit kernels. The number of kernels
    // must be a multiple of the number of groups.
    int64_t kernelsPerGroup = floor(kernelShape[0] / group);
    auto kernelsPerGroupValue =
        rewriter.create<ConstantIndexOp>(loc, kernelsPerGroup);
    auto zero = rewriter.create<ConstantOp>(
        loc, FloatAttr::get(memRefType.getElementType(), 0));
    Value subchannels;
    if (kernelShape[1] < 0) {
      subchannels =
          rewriter.create<DimOp>(loc, operands[1], 1).getResult();
    } else {
      subchannels = rewriter.create<ConstantIndexOp>(
          loc, kernelShape[1]);
    }

    // 1. Define outer loops and emit empty optimization block:
    int64_t nOuterLoops = (group > 1) ? 3 : 2;
    std::vector<Value> outerLoops;
    std::vector<Value> optimizedOuterLoops;
    Block *optimizationBlock = defineLoops(rewriter, loc, outerLoops,
        optimizedOuterLoops, nOuterLoops);

    // Prepare iteration arguments over outer loop nest.
    KrnlIterateOperandPack pack(
        rewriter, outerLoops, optimizedOuterLoops);
    //   for n = 0 .. N:
    pack.pushConstantBound(0);
    if (inputShape[0] < 0)
      pack.pushOperandBound(
          rewriter.create<DimOp>(loc, operands[0], 0).getResult());
    else
      pack.pushConstantBound(inputShape[0]);
    //   for g = 0 .. N:
    if (group > 1) {
      pack.pushConstantBound(0);
      pack.pushConstantBound(group);
    }
    //   for m = 0 .. kernelsPerGroup:
    pack.pushConstantBound(0);
    pack.pushConstantBound(kernelsPerGroup);
    // Outer loop iteration.
    auto iterateOp = rewriter.create<KrnlIterateOp>(loc, pack);
    Block &outerIterationBlock = iterateOp.bodyRegion().front();
    // Emit optimizations for outer loops:
    rewriter.setInsertionPointToEnd(optimizationBlock);
    rewriter.create<KrnlReturnLoopsOp>(loc, outerLoops);
    rewriter.setInsertionPointToStart(&outerIterationBlock);
    {
      // 2. Emit the body of the outer loop nest.

      // 2.1 Compute kernel order number: kernel = g * kernelsPerGroup + m;
      // If group is not set then the value of the kernel ID is
      // identical to that of the loop over kernels.
      Value kernel = outerIterationBlock.getArguments()[1];
      if (group > 1) {
        // Middle loop is over groups and third loop is over the
        // kernel identifiers in the current group.
        auto kernelsOffset = rewriter.create<MulIOp>(loc,
            outerIterationBlock.getArguments()[1],
            kernelsPerGroupValue);
        kernel = rewriter.create<AddIOp>(loc, kernelsOffset,
            outerIterationBlock.getArguments()[2]);
      }

      // 2.2 Define spatial loops
      int64_t nSpatialLoops = resultShape.size() - 2;
      std::vector<Value> spatialLoops;
      std::vector<Value> optimizedSpatialLoops;
      Block *optSpatialLoopBlock = defineLoops(rewriter, loc, spatialLoops,
        optimizedSpatialLoops, nSpatialLoops);

      // 2.3 Prepare iteration arguments for spatial loop nest.
      KrnlIterateOperandPack spatialPack(
        rewriter, spatialLoops, optimizedSpatialLoops);
      for (int i = 2; i < resultShape.size(); ++i)
        addDimensionToPack(rewriter, loc, spatialPack, alloc, i);

      // 2.4 Emit loop nest over output spatial dimensions.
      //   for rX = 0 .. RX
      auto spatialIterateOp =
          rewriter.create<KrnlIterateOp>(loc, spatialPack);
      Block &spatialIterationBlock = spatialIterateOp.bodyRegion().front();
      // 2.5 Emit optimizations for outer loops:
      rewriter.setInsertionPointToEnd(optSpatialLoopBlock);
      rewriter.create<KrnlReturnLoopsOp>(loc, spatialLoops);
      rewriter.setInsertionPointToStart(&spatialIterationBlock);
      {
        // 3. Emit the body of the spatial loop nest.
        // 3.1 Emit: R[n][kernel][r1][r2] = 0;
        SmallVector<Value, 4> resultIndices;
        // n
        resultIndices.emplace_back(outerIterationBlock.getArguments()[0]);
        // kernel
        resultIndices.emplace_back(kernel);
        // rX
        for (auto arg : spatialIterationBlock.getArguments())
          resultIndices.emplace_back(arg);
        // Store initializer value into output location.
        rewriter.create<StoreOp>(loc, zero, alloc, resultIndices);

        // 3.2 Define inner loops.
        int64_t nInnerLoops = 1 + (kernelShape.size() - 2);
        std::vector<Value> innerLoops;
        std::vector<Value> optimizedInnerLoops;
        Block *optInnerLoopBlock = defineLoops(rewriter, loc, innerLoops,
            optimizedInnerLoops, nInnerLoops);

        // 3.3 Prepare iteration arguments for inner loop nest.
        KrnlIterateOperandPack innerPack(
            rewriter, innerLoops, optimizedInnerLoops);
        //   for c = 0 .. C/group
        innerPack.pushConstantBound(0);
        innerPack.pushConstantBound(kernelShape[1]);
        //   for Kx = 0 .. KX
        for (int i = 2; i < kernelShape.size(); ++i)
          addDimensionToPack(rewriter, loc, innerPack, operands[1], i);

        // 3.4 Emit inner loop nest.
        auto innerIterateOp =
            rewriter.create<KrnlIterateOp>(loc, innerPack);
        Block &innerIterationBlock = innerIterateOp.bodyRegion().front();
        // 3.5 Emit optimizations for outer loops:
        rewriter.setInsertionPointToEnd(optInnerLoopBlock);
        rewriter.create<KrnlReturnLoopsOp>(loc, innerLoops);
        rewriter.setInsertionPointToStart(&innerIterationBlock);
        {
          // 4. Emit inner loop body
          // R[n][kernel][r1][r2] =
          //   D[n][g * (C / group) + c][r1 + k1][r2 + k2] *
          //   K[kernel][c][k1][k2];

          // 4.1 Prepare indices for accesing the data tensor.
          SmallVector<Value, 4> dataIndices;
          // n
          dataIndices.emplace_back(outerIterationBlock.getArguments()[0]);
          // g * (C / group) + c
          Value channelDepth = innerIterationBlock.getArguments()[0];
          if (group > 1)
            channelDepth = rewriter.create<AddIOp>(loc, channelDepth,
                rewriter.create<MulIOp>(loc, subchannels,
                    outerIterationBlock.getArguments()[1]));
          dataIndices.emplace_back(channelDepth);
          // rX + kX
          for (int i = 0; i < kernelShape.size() - 2; ++i)
            dataIndices.emplace_back(
                rewriter.create<AddIOp>(loc,
                    spatialIterationBlock.getArguments()[i],
                    innerIterationBlock.getArguments()[i+1]));

          // 4.2 Prepare indices for accessing the kernel tensor.
          SmallVector<Value, 4> kernelIndices;
          // kernel
          kernelIndices.emplace_back(kernel);
          // c
          kernelIndices.emplace_back(innerIterationBlock.getArguments()[0]);
          // kX
          for (int i = 0; i < kernelShape.size() - 2; ++i)
            kernelIndices.emplace_back(
                innerIterationBlock.getArguments()[i+1]);

          // 4.3 Compute convolution.
          auto loadData =
              rewriter.create<LoadOp>(loc, operands[0], dataIndices);
          auto loadKernel =
              rewriter.create<LoadOp>(loc, operands[1], kernelIndices);
          auto loadPartialSum =
              rewriter.create<LoadOp>(loc, alloc, resultIndices);
          Value result = rewriter.create<AddFOp>(loc, loadPartialSum,
              rewriter.create<MulFOp>(loc, loadData, loadKernel));
          // 4.4 Store computed value into output location.
          rewriter.create<StoreOp>(loc, result, alloc, resultIndices);
        }
      }
    }
    rewriter.replaceOp(op, alloc);

    return matchSuccess();
  }
};

//===----------------------------------------------------------------------===//
// EntryPoint Op lowering to Krnl Entry Point.
//===----------------------------------------------------------------------===//

class ONNXEntryPointLowering : public OpRewritePattern<ONNXEntryPointOp> {
public:
  using OpRewritePattern<ONNXEntryPointOp>::OpRewritePattern;

  PatternMatchResult matchAndRewrite(ONNXEntryPointOp op,
                                     PatternRewriter &rewriter) const override {
    rewriter.replaceOpWithNewOp<KrnlEntryPointOp>(
        op,
        op.getAttrOfType<SymbolRefAttr>(
            ONNXEntryPointOp::getEntryPointFuncAttrName()),
        op.getAttrOfType<IntegerAttr>(ONNXEntryPointOp::getNumInputsAttrName()),
        op.getAttrOfType<IntegerAttr>(
            ONNXEntryPointOp::getNumOutputsAttrName()));
    return matchSuccess();
  }
};

//===----------------------------------------------------------------------===//
// Conversion from Tensor type to the Standard dialect MemRef type.
//===----------------------------------------------------------------------===//

struct TensorTypeConverter : public TypeConverter {
  using TypeConverter::TypeConverter;

  LogicalResult convertType(Type t, SmallVectorImpl<Type> &results) override {
    if (auto tensor_type = t.dyn_cast<TensorType>()) {
      results.push_back(convertTensorToMemRef(tensor_type));
      return success();
    }

    results.push_back(t);
    return success();
  }

  /// Return true if the inputs and outputs of the given function type are
  /// legal. [Taken from MLIR and adapted to only check the legality of the
  /// inputs. Once unranked results can be handled gracefully this
  /// override needs to be removed in favour of the original MLIR one.]
  bool isSignatureLegal(FunctionType funcType) {
    return llvm::all_of(funcType.getInputs(),
                        [this](Type type) { return isLegal(type); });
  }
};

} // end anonymous namespace.

//===----------------------------------------------------------------------===//
// Frontend to Krnl Dialect lowering pass
//===----------------------------------------------------------------------===//

/// This is a partial lowering to Krnl loops of the ONNX operations.
namespace {
struct FrontendToKrnlLoweringPass
    : public ModulePass<FrontendToKrnlLoweringPass> {
  void runOnModule() final;
};
} // end anonymous namespace.

void FrontendToKrnlLoweringPass::runOnModule() {
  auto module = getModule();

  // The first thing to define is the conversion target. This will define the
  // final target for this lowering.
  ConversionTarget target(getContext());

  // We define the specific operations, or dialects, that are legal targets for
  // this lowering.
  target
      .addLegalDialect<KrnlOpsDialect, AffineOpsDialect, StandardOpsDialect>();

  // TODO: enable this once more ops are supported.
  // We also define the ONNX dialect as Illegal so that the conversion will fail
  // if any of these operations are *not* converted.
  // target.addIllegalDialect<mlir::ONNXOpsDialect>();

  // TODO: add any other ops which are considered legal.
  // Some operations can be marked as being still legal.
  // Example: target.addLegalOp<mlir::OpName>();

  // Now that the conversion target has been defined, we just need to provide
  // the set of patterns that will lower the frontend operations.
  OwningRewritePatternList patterns;

  // Convert TensorType to MemRef
  TensorTypeConverter tensor_to_memref_converter;
  target.addDynamicallyLegalOp<FuncOp>([&](FuncOp op) {
    // FuncOp is legal only if types have been converted to Std types.
    return tensor_to_memref_converter.isSignatureLegal(op.getType());
  });

  // Type conversion for function signatures.
  // Call MLIR FuncOp signature conversion when result type is
  // a ranked tensor.
  populateFuncOpTypeConversionPattern(patterns, &getContext(),
                                      tensor_to_memref_converter);

  // Frontent operation lowering.
  patterns.insert<ONNXElementwiseUnaryOpLowering<mlir::ONNXExpOp>,
                  ONNXElementwiseUnaryOpLowering<mlir::ONNXTanhOp>,
                  ONNXElementwiseUnaryOpLowering<mlir::ONNXSinhOp>,
                  ONNXElementwiseUnaryOpLowering<mlir::ONNXCoshOp>,
                  ONNXElementwiseUnaryOpLowering<mlir::ONNXCosOp>,
                  ONNXElementwiseUnaryOpLowering<mlir::ONNXLogOp>,
                  ONNXElementwiseUnaryOpLowering<mlir::ONNXSigmoidOp>,
                  ONNXElementwiseUnaryOpLowering<mlir::ONNXHardSigmoidOp>,
                  ONNXElementwiseUnaryOpLowering<mlir::ONNXEluOp>,
                  ONNXElementwiseUnaryOpLowering<mlir::ONNXReluOp>,
                  ONNXElementwiseUnaryOpLowering<mlir::ONNXLeakyReluOp>,
                  ONNXElementwiseUnaryOpLowering<mlir::ONNXSeluOp>,
                  ONNXElementwiseUnaryOpLowering<mlir::ONNXReciprocalOp>,
                  ONNXElementwiseUnaryOpLowering<mlir::ONNXSoftplusOp>,
                  ONNXElementwiseUnaryOpLowering<mlir::ONNXSoftsignOp>,
                  ONNXElementwiseUnaryOpLowering<mlir::ONNXSqrtOp>,
                  ONNXElementwiseUnaryOpLowering<mlir::ONNXSignOp>,
                  ONNXElementwiseVariadicOpLowering<mlir::ONNXAddOp>,
                  ONNXElementwiseVariadicOpLowering<mlir::ONNXMulOp>,
                  ONNXElementwiseVariadicOpLowering<mlir::ONNXDivOp>,
                  ONNXElementwiseVariadicOpLowering<mlir::ONNXSubOp>,
                  ONNXElementwiseVariadicOpLowering<mlir::ONNXAndOp>,
                  ONNXElementwiseVariadicOpLowering<mlir::ONNXOrOp>,
                  ONNXElementwiseVariadicOpLowering<mlir::ONNXXorOp>,
                  ONNXElementwiseVariadicOpLowering<mlir::ONNXSumOp>,
                  ONNXElementwiseVariadicOpLowering<mlir::ONNXMaxOp>,
                  ONNXElementwiseVariadicOpLowering<mlir::ONNXMinOp>,
                  ONNXReshapeOpLowering, ONNXEntryPointLowering,
                  ONNXSoftmaxOpLowering, ONNXGemmOpLowering,
                  ONNXUnsqueezeOpLowering, ONNXTransposeOpLowering,
<<<<<<< HEAD
                  ONNXIdentityOpLowering, ONNXMatMulOpLowering>(&getContext());
=======
                  ONNXIdentityOpLowering, ONNXConvNoBiasOpLowering
                  >(&getContext());
>>>>>>> 02724515

  // With the target and rewrite patterns defined, we can now attempt the
  // conversion. The conversion will signal failure if any of our `illegal`
  // operations were not converted successfully.
  if (failed(applyPartialConversion(module, target, patterns)))
    signalPassFailure();
}

std::unique_ptr<Pass> mlir::createLowerToKrnlPass() {
  return std::make_unique<FrontendToKrnlLoweringPass>();
}

static PassRegistration<FrontendToKrnlLoweringPass>
    pass("lower-frontend", "Lower frontend ops to Krnl dialect.");<|MERGE_RESOLUTION|>--- conflicted
+++ resolved
@@ -233,7 +233,7 @@
   for (int64_t reversedIdx = 0; reversedIdx < rank; ++reversedIdx) {
     int64_t dimIdx = rank - 1 - reversedIdx;
     sharedDimCount[dimIdx] = 0;
-    for (int64_t i = 0; i < operands.size(); ++i) {
+    for (int i = 0; i < operands.size(); ++i) {
       auto shape = operands[i].getType().cast<MemRefType>().getShape();
       if (reversedIdx <= shape.size() - 1)
         sharedDimCount[dimIdx]++;
@@ -297,126 +297,6 @@
     }
   }
   return newLoopIVs;
-}
-
-// Create an iterate operand pack for KrnlIterateOp
-KrnlIterateOperandPack createIterateOperandPack(
-    Location loc, PatternRewriter &rewriter, KrnlDefineLoopsOp loopsOp,
-    KrnlOptimizeLoopsOp optimizedLoopsOp, ArrayRef<int64_t> memRefShape,
-    Value operand, ArrayRef<int64_t> loopsAxes = {},
-    ArrayRef<int64_t> axes = {}) {
-  // `loopsAxes` and `axes` are lists of non-duplicated ints. Negative axis is
-  // supported.
-  //
-  // If `loopsAxes` is given, only iterate along those axes of the loopsOp's
-  // result. By default, iterating along all axes.
-  //
-  // If `axes` is given, only iterate along those axes of `memRefShape` and
-  // `operand`. By default, iterating along all axes.
-  //
-
-  auto loopsOpResult = loopsOp.getResults();
-  auto optimizedLoopsOpResult = optimizedLoopsOp.getResults();
-
-  // Number of induction variables.
-  int64_t numIVs = loopsAxes.empty() ? loopsOpResult.size() : loopsAxes.size();
-
-  // Create a sorted vector of loops axes.
-  SmallVector<int64_t, 4> sortedLoopsAxes;
-  if (loopsAxes.empty()) {
-    for (int64_t i = 0; i < numIVs; ++i) {
-      sortedLoopsAxes.emplace_back(i);
-    }
-  } else {
-    for (int64_t i = 0; i < numIVs; ++i) {
-      int64_t axis = (loopsAxes[i] >= 0)
-                         ? loopsAxes[i]
-                         : (loopsOpResult.size() + loopsAxes[i]);
-      sortedLoopsAxes.emplace_back(axis);
-    }
-    std::sort(sortedLoopsAxes.begin(), sortedLoopsAxes.end());
-  }
-
-  // Create a sorted vector of axes.
-  SmallVector<int64_t, 4> sortedAxes;
-  if (axes.empty()) {
-    for (int64_t i = 0; i < numIVs; ++i) {
-      sortedAxes.emplace_back(i);
-    }
-  } else {
-    for (int64_t i = 0; i < numIVs; ++i) {
-      int64_t axis = (axes[i] >= 0) ? axes[i] : (memRefShape.size() + axes[i]);
-      sortedAxes.emplace_back(axis);
-    }
-    std::sort(sortedAxes.begin(), sortedAxes.end());
-  }
-  assert((sortedAxes.size() == sortedLoopsAxes.size()) && "Invalid Arguments");
-
-  // Create vectors of induction variables.
-  std::vector<Value> originalLoops, optimizedLoops;
-  originalLoops.reserve(numIVs);
-  optimizedLoops.reserve(numIVs);
-  for (auto i : sortedLoopsAxes) {
-    originalLoops.push_back(loopsOpResult[i]);
-    optimizedLoops.push_back(optimizedLoopsOpResult[i]);
-  }
-
-  // Create an operand pack.
-  KrnlIterateOperandPack pack(rewriter, originalLoops, optimizedLoops);
-  for (auto i : sortedAxes) {
-    if (memRefShape[i] < 0) {
-      pack.pushConstantBound(0);
-      pack.pushOperandBound(
-          rewriter.create<DimOp>(loc, operand, i).getResult());
-    } else {
-      pack.pushConstantBound(0);
-      pack.pushConstantBound(memRefShape[i]);
-    }
-  }
-
-  return pack;
-}
-
-// Insert a block of KrnlDefineLoopsOp, KrnlOptimizeLoopsOp and KrnlIterateOp.
-std::tuple<KrnlDefineLoopsOp, KrnlOptimizeLoopsOp, KrnlIterateOp>
-insertKrnlOps(Location loc, PatternRewriter &rewriter,
-              ArrayRef<int64_t> memRefShape, Value operand,
-              ArrayRef<int64_t> axes = {}, bool includeIterateOp = true) {
-  // If a dimension is unknown, get its value of a corresponding given operand.
-  //
-  // If `axes` is given, only iterate along those axes of the memRefShape. By
-  // default, iterating along all axes. `axes` is a list of non-duplicated ints.
-  // Negative axis is supported.
-  //
-  // There is no optimization in the KrnlOptimizeLoopsOp.
-
-  // Number of induction variables.
-  int64_t numIVs = axes.empty() ? memRefShape.size() : axes.size();
-
-  // Define loops.
-  auto loopsOp = rewriter.create<KrnlDefineLoopsOp>(loc, numIVs);
-  // Define loop optimization.
-  auto optimizedLoopsOp = rewriter.create<KrnlOptimizeLoopsOp>(loc, numIVs);
-  // Create a KrnlIterateOp
-  KrnlIterateOp iterateOp;
-  if (includeIterateOp) {
-    SmallVector<int64_t, 4> loopsAxes;
-    for (int64_t i = 0; i < axes.size(); ++i)
-      loopsAxes.emplace_back(i);
-    iterateOp = rewriter.create<KrnlIterateOp>(
-        loc, createIterateOperandPack(loc, rewriter, loopsOp, optimizedLoopsOp,
-                                      memRefShape, operand, loopsAxes, axes));
-  }
-
-  // No optimization
-  rewriter.setInsertionPointToEnd(&optimizedLoopsOp.region().front());
-  rewriter.create<KrnlReturnLoopsOp>(loc, loopsOp.getResults());
-  if (includeIterateOp)
-    rewriter.setInsertionPointAfter(iterateOp);
-  else
-    rewriter.setInsertionPointAfter(optimizedLoopsOp);
-
-  return std::make_tuple(loopsOp, optimizedLoopsOp, iterateOp);
 }
 
 namespace {
@@ -1452,16 +1332,14 @@
       // - Either argument is 1-D, the other is N-D, N >= 2
 
       // Define loops for non-matrix-multiplication dimensions.
-      KrnlDefineLoopsOp loopsOp;
-      KrnlOptimizeLoopsOp optimizedLoopsOp;
-
-      auto krnlOps = insertKrnlOps(loc, rewriter, memRefShape, alloc, {},
-                                   /*includeIterateOp*/ false);
-      loopsOp = std::get<0>(krnlOps);
-      optimizedLoopsOp = std::get<1>(krnlOps);
+      std::vector<Value> originalLoops;
+      std::vector<Value> optimizedLoops;
+      Block *optimizationBlock = defineLoops(rewriter, loc, originalLoops,
+            optimizedLoops, memRefShape.size());
 
       // Outer KrnlIterateOp
       SmallVector<Value, 4> loopOuterIVs;
+      bool hasOuterLoop = false;
       if (AShape.size() > 2 || BShape.size() > 2) {
         SmallVector<int64_t, 4> outerAxes;
         int matmulResultDims =
@@ -1469,10 +1347,23 @@
         for (int64_t i = 0; i < memRefShape.size() - matmulResultDims; ++i)
           outerAxes.emplace_back(i);
 
-        auto outerPack =
-            createIterateOperandPack(loc, rewriter, loopsOp, optimizedLoopsOp,
-                                     memRefShape, alloc, outerAxes, outerAxes);
+        std::vector<Value> outerLoops, optimizedOuterLoops;
+        outerLoops.reserve(outerAxes.size());
+        optimizedOuterLoops.reserve(outerAxes.size());
+        for (int i = 0; i < outerAxes.size(); ++i) {
+          outerLoops.push_back(originalLoops[i]);
+          optimizedOuterLoops.push_back(optimizedLoops[i]);
+        }
+        KrnlIterateOperandPack outerPack(rewriter, outerLoops,
+                                         optimizedOuterLoops);
+        for (int64_t i = 0; i < outerAxes.size(); ++i) {
+          addDimensionToPack(rewriter, loc, outerPack, alloc, i);
+        }
         auto outerIterateOp = rewriter.create<KrnlIterateOp>(loc, outerPack);
+
+        // No optimization
+        rewriter.setInsertionPointToEnd(optimizationBlock);
+        rewriter.create<KrnlReturnLoopsOp>(loc, originalLoops);
 
         // Insert instructions into the outer KrnlIterateOp.
         Block &outerIterationBlock = outerIterateOp.bodyRegion().front();
@@ -1482,24 +1373,49 @@
         for (auto arg : outerIterationBlock.getArguments()) {
           loopOuterIVs.emplace_back(arg);
         }
+
+        hasOuterLoop = true;
       }
 
       // Now, we define loops for matrix multiplication.
 
       // Create a KrnlIterateOp for matrix multiplication.
       KrnlIterateOp matmulIterateOp;
+      std::vector<Value> matmulLoops, optimizedMatmulLoops;
       if (AShape.size() >= 2 && BShape.size() >= 2) {
         // 2-D x 2-D. Result has two dimensions.
-        auto matmulPack =
-            createIterateOperandPack(loc, rewriter, loopsOp, optimizedLoopsOp,
-                                     memRefShape, alloc, {-1, -2}, {-1, -2});
+        matmulLoops.reserve(2);
+        optimizedMatmulLoops.reserve(2);
+        for (int i = 2; i > 0; --i) {
+          matmulLoops.emplace_back(originalLoops[memRefShape.size() - i]);
+          optimizedMatmulLoops.emplace_back(
+              optimizedLoops[memRefShape.size() - i]);
+        }
+        KrnlIterateOperandPack matmulPack(rewriter, matmulLoops,
+                                          optimizedMatmulLoops);
+        for (int64_t i = 2; i > 0; --i) {
+          addDimensionToPack(rewriter, loc, matmulPack, alloc,
+                             memRefShape.size() - i);
+        }
         matmulIterateOp = rewriter.create<KrnlIterateOp>(loc, matmulPack);
       } else {
         // 1-D x 2-D, and vice versa. Result has one dimension.
-        auto matmulPack =
-            createIterateOperandPack(loc, rewriter, loopsOp, optimizedLoopsOp,
-                                     memRefShape, alloc, {-1}, {-1});
+        matmulLoops.reserve(1);
+        optimizedMatmulLoops.reserve(1);
+        matmulLoops.emplace_back(originalLoops[memRefShape.size() - 1]);
+        optimizedMatmulLoops.emplace_back(
+            optimizedLoops[memRefShape.size() - 1]);
+        KrnlIterateOperandPack matmulPack(rewriter, matmulLoops,
+                                          optimizedMatmulLoops);
+        addDimensionToPack(rewriter, loc, matmulPack, alloc,
+                           memRefShape.size() - 1);
         matmulIterateOp = rewriter.create<KrnlIterateOp>(loc, matmulPack);
+      }
+
+      if (!hasOuterLoop) {
+        // No optimization
+        rewriter.setInsertionPointToEnd(optimizationBlock);
+        rewriter.create<KrnlReturnLoopsOp>(loc, originalLoops);
       }
 
       // Insert instructions into the matmul KrnlIterateOp.
@@ -1525,8 +1441,18 @@
 
       //  Iterate along the reduction dimension.
       //  Use a value from A.
-      auto reduceIterateOp = std::get<2>(
-          insertKrnlOps(loc, rewriter, AShape, A, {-1}));
+      std::vector<Value> reduceLoops;
+      std::vector<Value> optimizedReduceLoops;
+      Block *optimizationReduceBlock =
+          defineLoops(rewriter, loc, reduceLoops, optimizedReduceLoops, 1);
+      KrnlIterateOperandPack reducePack(rewriter, reduceLoops,
+                                        optimizedReduceLoops);
+      addDimensionToPack(rewriter, loc, reducePack, A, AShape.size() - 1);
+      auto reduceIterateOp = rewriter.create<KrnlIterateOp>(loc, reducePack);
+
+      // No optimization
+      rewriter.setInsertionPointToEnd(optimizationReduceBlock);
+      rewriter.create<KrnlReturnLoopsOp>(loc, reduceLoops);
 
       // Insert instructions into the reduction KrnlIterateOp.
       Block &reduceIterationBlock = reduceIterateOp.bodyRegion().front();
@@ -1574,10 +1500,21 @@
       // Fill the output with value 0.
       Value zeroIndex = rewriter.create<ConstantIndexOp>(loc, 0);
       rewriter.create<StoreOp>(loc, zero, alloc, zeroIndex);
+
       //  Iterate along the reduction dimension.
       //  Use a value from A.
-      auto reduceIterateOp = std::get<2>(
-          insertKrnlOps(loc, rewriter, AShape, A, {0}));
+      std::vector<Value> reduceLoops;
+      std::vector<Value> optimizedReduceLoops;
+      Block *optimizationReduceBlock =
+          defineLoops(rewriter, loc, reduceLoops, optimizedReduceLoops, 1);
+      KrnlIterateOperandPack reducePack(rewriter, reduceLoops,
+                                        optimizedReduceLoops);
+      addDimensionToPack(rewriter, loc, reducePack, A, 0);
+      auto reduceIterateOp = rewriter.create<KrnlIterateOp>(loc, reducePack);
+
+      // No optimization
+      rewriter.setInsertionPointToEnd(optimizationReduceBlock);
+      rewriter.create<KrnlReturnLoopsOp>(loc, reduceLoops);
 
       // Insert instructions into the reduction KrnlIterateOp.
       Block &reduceIterationBlock = reduceIterateOp.bodyRegion().front();
@@ -1683,28 +1620,15 @@
     std::vector<Value> outerLoops, optimizedOuterLoops;
     outerLoops.reserve(2);
     optimizedOuterLoops.reserve(2);
-    for (int64_t i = 0; i < 2; ++i) {
+    for (int i = 0; i < 2; ++i) {
       outerLoops.push_back(originalLoops[i]);
       optimizedOuterLoops.push_back(optimizedLoops[i]);
     }
     KrnlIterateOperandPack outerPack(rewriter, outerLoops, optimizedOuterLoops);
     // Induction variables for the outer loops
-<<<<<<< HEAD
-    for (int64_t i = 0; i < 2; ++i) {
-      if (memRefShape[i] < 0) {
-        outerPack.pushConstantBound(0);
-        outerPack.pushOperandBound(
-            rewriter.create<DimOp>(loc, alloc, i).getResult());
-      } else {
-        outerPack.pushConstantBound(0);
-        outerPack.pushConstantBound(memRefShape[i]);
-      }
-    }
-=======
     for (int i = 0; i < 2; ++i)
       addDimensionToPack(rewriter, loc, outerPack, alloc, i);
 
->>>>>>> 02724515
     // Reduction loop
     std::vector<Value> reductionLoops, optimizedReductionLoops;
     reductionLoops.reserve(1);
@@ -2368,12 +2292,8 @@
                   ONNXReshapeOpLowering, ONNXEntryPointLowering,
                   ONNXSoftmaxOpLowering, ONNXGemmOpLowering,
                   ONNXUnsqueezeOpLowering, ONNXTransposeOpLowering,
-<<<<<<< HEAD
-                  ONNXIdentityOpLowering, ONNXMatMulOpLowering>(&getContext());
-=======
-                  ONNXIdentityOpLowering, ONNXConvNoBiasOpLowering
-                  >(&getContext());
->>>>>>> 02724515
+                  ONNXIdentityOpLowering, ONNXConvNoBiasOpLowering,
+                  ONNXMatMulOpLowering>(&getContext());
 
   // With the target and rewrite patterns defined, we can now attempt the
   // conversion. The conversion will signal failure if any of our `illegal`
