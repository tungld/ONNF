--- conflicted
+++ resolved
@@ -130,7 +130,6 @@
   return insertDealloc;
 }
 
-<<<<<<< HEAD
 // Create a mapping from result type's dimensions to input type's dimensions,
 // given that the result type is the result of a reduction op over the input
 // type.
@@ -160,7 +159,8 @@
   }
 
   return OutInDimMap;
-=======
+}
+
 // Add bounds associated with the op operand to the KRNL iteration pack.
 // Dynamic dimenions are supported.
 static void addDimensionToPack(ConversionPatternRewriter &rewriter,
@@ -231,7 +231,6 @@
     addDimensionToPack(rewriter, loc, pack, operand, i);
 
   iterateOp = rewriter.create<KrnlIterateOp>(loc, pack);
->>>>>>> 02724515
 }
 
 unsigned getMemRefEltSizeInBytes(MemRefType memRefType) {
@@ -2057,43 +2056,25 @@
     // - One to initialize the result memref, and
     // - One to do reduction
 
-    // Define an loop to initialize the result.
-    auto loopsOpInit = rewriter.create<KrnlDefineLoopsOp>(loc, outRank);
+    // Define loops to initialize the result.
     std::vector<Value> originalLoopsInit;
-    originalLoopsInit.reserve(outRank);
-    for (auto result : loopsOpInit.getResults()) {
-      originalLoopsInit.push_back(result);
-    }
-    // Loop optimization.
-    auto optimizedLoopsOpInit =
-        rewriter.create<KrnlOptimizeLoopsOp>(loc, outRank);
     std::vector<Value> optimizedLoopsInit;
-    optimizedLoopsInit.reserve(outRank);
-    for (auto result : optimizedLoopsOpInit.getResults()) {
-      optimizedLoopsInit.push_back(result);
-    }
-    Block &optimizationBlockInit = optimizedLoopsOpInit.region().front();
+    Block *optimizationBlockInit = defineLoops(rewriter, loc, originalLoopsInit,
+            optimizedLoopsInit, outRank);
+
     // Iteration information
     KrnlIterateOperandPack packInit(rewriter, originalLoopsInit,
         optimizedLoopsInit);
     for (decltype(outRank) i = 0; i < outRank; ++i) {
-      if (memRefOutShape[i] < 0) {
-        packInit.pushConstantBound(0);
-        packInit.pushOperandBound(
-            rewriter.create<DimOp>(loc, alloc, i).getResult());
-      } else {
-        packInit.pushConstantBound(0);
-        packInit.pushConstantBound(memRefOutShape[i]);
-      }
+      addDimensionToPack(rewriter, loc, packInit, alloc, i);
     }
     auto iterateOpInit = rewriter.create<KrnlIterateOp>(loc, packInit);
     Block &iterationBlockInit = iterateOpInit.bodyRegion().front();
 
     // Perform the insertions into the body of the initialization loop.
     // No optimization
-    rewriter.setInsertionPointToEnd(&optimizationBlockInit);
+    rewriter.setInsertionPointToEnd(optimizationBlockInit);
     rewriter.create<KrnlReturnLoopsOp>(loc, originalLoopsInit);
-    rewriter.setInsertionPoint(optimizedLoopsOpInit);
 
     // Insert instructions inside the KernelIterateOp body.
     rewriter.setInsertionPointToStart(&iterationBlockInit);
@@ -2120,40 +2101,21 @@
 
     // Define an Krnl loop to do reduction.
     rewriter.setInsertionPointAfter(iterateOpInit);
-    auto loopsOp = rewriter.create<KrnlDefineLoopsOp>(loc, inRank);
-    std::vector<Value> originalLoops;
-    originalLoops.reserve(inRank);
-    for (auto result : loopsOp.getResults()) {
-      originalLoops.push_back(result);
-    }
-    // Loop optimization.
-    auto optimizedLoopsOp = rewriter.create<KrnlOptimizeLoopsOp>(loc, inRank);
-    std::vector<Value> optimizedLoops;
-    optimizedLoops.reserve(inRank);
-    for (auto result : optimizedLoopsOp.getResults()) {
-      optimizedLoops.push_back(result);
-    }
-    Block &optimizationBlock = optimizedLoopsOp.region().front();
+    std::vector<Value> originalLoops, optimizedLoops;
+    Block *optimizationBlock = defineLoops(rewriter, loc, originalLoops,
+            optimizedLoops, inRank);
     // Iteration information
     KrnlIterateOperandPack pack(rewriter, originalLoops, optimizedLoops);
     for (decltype(inRank) i = 0; i < inRank; ++i) {
-      if (memRefInShape[i] < 0) {
-        pack.pushConstantBound(0);
-        pack.pushOperandBound(
-            rewriter.create<DimOp>(loc, operands[0], i).getResult());
-      } else {
-        pack.pushConstantBound(0);
-        pack.pushConstantBound(memRefInShape[i]);
-      }
+      addDimensionToPack(rewriter, loc, pack, operands[0], i);
     }
     auto iterateOp = rewriter.create<KrnlIterateOp>(loc, pack);
     Block &iterationBlock = iterateOp.bodyRegion().front();
 
     // Perform the insertions into the body of the reduction loop.
     // No optimization
-    rewriter.setInsertionPointToEnd(&optimizationBlock);
+    rewriter.setInsertionPointToEnd(optimizationBlock);
     rewriter.create<KrnlReturnLoopsOp>(loc, originalLoops);
-    rewriter.setInsertionPoint(optimizedLoopsOp);
 
     // Insert instructions inside the KernelIterateOp body.
     rewriter.setInsertionPointToStart(&iterationBlock);
