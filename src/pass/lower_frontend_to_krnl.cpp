--- conflicted
+++ resolved
@@ -1176,20 +1176,13 @@
   }
 };
 
-<<<<<<< HEAD
 struct ONNXGemmOpLowering : public ConversionPattern {
   ONNXGemmOpLowering(MLIRContext *ctx)
       : ConversionPattern(mlir::ONNXGemmOp::getOperationName(), 1, ctx) {}
-=======
-struct ONNXUnsqueezeOpLowering : public ConversionPattern {
-  ONNXUnsqueezeOpLowering(MLIRContext *ctx)
-      : ConversionPattern(mlir::ONNXUnsqueezeOp::getOperationName(), 1, ctx) {}
->>>>>>> 9e82d388
 
   PatternMatchResult
   matchAndRewrite(Operation *op, ArrayRef<Value> operands,
                   ConversionPatternRewriter &rewriter) const final {
-<<<<<<< HEAD
     auto tensorType = (*op->result_type_begin()).cast<TensorType>();
     auto loc = op->getLoc();
 
@@ -1230,7 +1223,179 @@
       alloc = rewriter.create<AllocOp>(loc, memRefType, allocOperands);
       if (insertDealloc) {
         auto *parentBlock = alloc.getDefiningOp()->getBlock();
-=======
+        auto dealloc = rewriter.create<DeallocOp>(loc, alloc);
+        dealloc.getOperation()->moveBefore(&parentBlock->back());
+      }
+    }
+
+    // Number of loops
+    auto memRefShape = memRefType.getShape();
+    int64_t numLoops = 3;
+
+    // Define loops.
+    auto loopsOp = rewriter.create<KrnlDefineLoopsOp>(loc, numLoops);
+    std::vector<Value> originalLoops;
+    originalLoops.reserve(numLoops);
+    for (auto result : loopsOp.getResults()) {
+      originalLoops.push_back(result);
+    }
+
+    auto optimizedLoopsOp = rewriter.create<KrnlOptimizeLoopsOp>(loc, numLoops);
+    std::vector<Value> optimizedLoops;
+    optimizedLoops.reserve(numLoops);
+    for (auto result : optimizedLoopsOp.getResults()) {
+      optimizedLoops.push_back(result);
+    }
+    Block &optimizationBlock = optimizedLoopsOp.region().front();
+
+    // We have two Krnl loops:
+    // - Outer loop iterates over the output matrix dimensions, and
+    // - Reduction loop iterates over the reduction dimension.
+
+    // Outer loop
+    std::vector<Value> outerLoops, optimizedOuterLoops;
+    outerLoops.reserve(2);
+    optimizedOuterLoops.reserve(2);
+    for (int i = 0; i < 2; ++i) {
+      outerLoops.push_back(originalLoops[i]);
+      optimizedOuterLoops.push_back(optimizedLoops[i]);
+    }
+    KrnlIterateOperandPack outerPack(rewriter, outerLoops,
+                                      optimizedOuterLoops);
+    // Induction variables for the outer loops
+    for (int i = 0; i < 2; ++i) {
+      if (memRefShape[i] < 0) {
+        outerPack.pushConstantBound(0);
+        outerPack.pushOperandBound(
+            rewriter.create<DimOp>(loc, alloc, i).getResult());
+      } else {
+        outerPack.pushConstantBound(0);
+        outerPack.pushConstantBound(memRefShape[i]);
+      }
+    }
+    // Reduction loop
+    std::vector<Value> reductionLoops, optimizedReductionLoops;
+    reductionLoops.reserve(1);
+    optimizedReductionLoops.reserve(1);
+    reductionLoops.push_back(originalLoops[2]);
+    optimizedReductionLoops.push_back(optimizedLoops[2]);
+    KrnlIterateOperandPack reductionPack(rewriter, reductionLoops,
+                                         optimizedReductionLoops);
+    // Induction variable for the reduction dimension
+    // Try to find and use a static value from A or B first.
+    // If it failed then use a dynamic value.
+    auto ATy = A.getType().cast<MemRefType>();
+    auto BTy = B.getType().cast<MemRefType>();
+    int64_t K_A_Idx = (isTransA) ? 0 : 1;
+    int64_t K_B_Idx = (isTransB) ? 1 : 0;
+    reductionPack.pushConstantBound(0);
+    if (ATy.getShape()[K_A_Idx] != -1)
+        reductionPack.pushConstantBound(ATy.getShape()[K_A_Idx]);
+    else
+      if (BTy.getShape()[K_B_Idx] != -1)
+        reductionPack.pushConstantBound(BTy.getShape()[K_B_Idx]);
+      else
+        reductionPack.pushOperandBound(
+            rewriter.create<DimOp>(loc, B, K_B_Idx).getResult());
+
+    // Get run-time dimension information for unknown dimensions used for
+    // broadcasting.
+    // GemmOp supports unidirectional broadcasting from C to A*B.
+    // Hence, it must be enough to get broadcasting information for C only.
+    std::map<int, Value> broadcastedDimInfo;
+    auto shape = C.getType().cast<MemRefType>().getShape();
+    for (int i = 0; i < shape.size(); ++i) {
+      if (shape[i] < 0) {
+        auto dim = rewriter.create<DimOp>(loc, C, i).getResult();
+        auto one = rewriter.create<ConstantIndexOp>(loc, 1);
+        auto isBroadcasted =
+          rewriter.create<CmpIOp>(loc, CmpIPredicate::eq, dim, one);
+        broadcastedDimInfo.insert(std::make_pair(i, isBroadcasted));
+      }
+    }
+
+    auto outerIterateOp = rewriter.create<KrnlIterateOp>(loc, outerPack);
+
+    // Now perform the insertions into the body of the
+    // just generated instructions:
+
+    // No optimization
+    rewriter.setInsertionPointToEnd(&optimizationBlock);
+    rewriter.create<KrnlReturnLoopsOp>(loc, originalLoops);
+    rewriter.setInsertionPoint(optimizedLoopsOp);
+
+    // Insert instructions inside the outer loop.
+    Block &outerIterationBlock = outerIterateOp.bodyRegion().front();
+    rewriter.setInsertionPointToStart(&outerIterationBlock);
+
+    // Induction variables
+    SmallVector<Value, 4> loopMNIVs;
+    for (auto arg : outerIterationBlock.getArguments()) {
+      loopMNIVs.emplace_back(arg);
+    }
+
+    // Initialize the output of A*B
+    auto zero = rewriter.create<ConstantOp>(
+        loc, FloatAttr::get(memRefType.getElementType(), 0));
+    rewriter.create<StoreOp>(loc, zero, alloc, loopMNIVs);
+
+    // Compute A*B
+    auto matmulIterateOp = rewriter.create<KrnlIterateOp>(loc, reductionPack);
+
+    // Compute beta*C, and add up to alpha*A*B (unidirectional broadcasting)
+    auto loopCIVs = getLoopIVsForBroadcasting(
+        loc, rewriter, loopMNIVs, C, broadcastedDimInfo);
+    auto loadedC = rewriter.create<LoadOp>(loc, C, loopCIVs);
+    auto loadedAB = rewriter.create<LoadOp>(loc, alloc, loopMNIVs);
+    auto alphaAB = rewriter.create<MulFOp>(loc, alpha, loadedAB);
+    auto betaC = rewriter.create<MulFOp>(loc, beta, loadedC);
+    auto Y = rewriter.create<AddFOp>(loc, alphaAB, betaC);
+    rewriter.create<StoreOp>(loc, Y, alloc, loopMNIVs);
+
+    // Insert instructions to do matrix multiplication: A*B
+    Block &matmulIterationBlock = matmulIterateOp.bodyRegion().front();
+    rewriter.setInsertionPointToStart(&matmulIterationBlock);
+
+    // Induction variables
+    SmallVector<Value, 4> loopKIVs, loopAIVs, loopBIVs;
+    for (auto arg : matmulIterationBlock.getArguments())
+      loopKIVs.emplace_back(arg);
+    if (isTransA) {
+      loopAIVs.emplace_back(loopKIVs[0]);
+      loopAIVs.emplace_back(loopMNIVs[0]);
+    } else {
+      loopAIVs.emplace_back(loopMNIVs[0]);
+      loopAIVs.emplace_back(loopKIVs[0]);
+    }
+    if (isTransB) {
+      loopBIVs.emplace_back(loopMNIVs[1]);
+      loopBIVs.emplace_back(loopKIVs[0]);
+    } else {
+      loopBIVs.emplace_back(loopKIVs[0]);
+      loopBIVs.emplace_back(loopMNIVs[1]);
+    }
+
+    // Matmul computation
+    auto loadedA = rewriter.create<LoadOp>(loc, A, loopAIVs);
+    auto loadedB = rewriter.create<LoadOp>(loc, B, loopBIVs);
+    auto loadedY = rewriter.create<LoadOp>(loc, alloc, loopMNIVs);
+    auto AB = rewriter.create<MulFOp>(loc, loadedA, loadedB);
+    auto accumulated = rewriter.create<AddFOp>(loc, loadedY, AB);
+    rewriter.create<StoreOp>(loc, accumulated, alloc, loopMNIVs);
+
+    rewriter.replaceOp(op, alloc);
+
+    return matchSuccess();
+  }
+};
+
+struct ONNXUnsqueezeOpLowering : public ConversionPattern {
+  ONNXUnsqueezeOpLowering(MLIRContext *ctx)
+      : ConversionPattern(mlir::ONNXUnsqueezeOp::getOperationName(), 1, ctx) {}
+
+  PatternMatchResult
+  matchAndRewrite(Operation *op, ArrayRef<Value> operands,
+                  ConversionPatternRewriter &rewriter) const final {
     auto loc = op->getLoc();
     auto tensorType = (*op->result_type_begin()).cast<TensorType>();
     int outRank = tensorType.getRank();
@@ -1286,174 +1451,12 @@
       alloc = rewriter.create<AllocOp>(loc, memRefType, allocOperands);
       auto *parentBlock = alloc.getDefiningOp()->getBlock();
       if (insertDealloc) {
->>>>>>> 9e82d388
         auto dealloc = rewriter.create<DeallocOp>(loc, alloc);
         dealloc.getOperation()->moveBefore(&parentBlock->back());
       }
     }
-
-<<<<<<< HEAD
-    // Number of loops
-    auto memRefShape = memRefType.getShape();
-    int64_t numLoops = 3;
-
-    // Define loops.
-    auto loopsOp = rewriter.create<KrnlDefineLoopsOp>(loc, numLoops);
-    std::vector<Value> originalLoops;
-    originalLoops.reserve(numLoops);
-    for (auto result : loopsOp.getResults()) {
-      originalLoops.push_back(result);
-    }
-
-    auto optimizedLoopsOp = rewriter.create<KrnlOptimizeLoopsOp>(loc, numLoops);
-    std::vector<Value> optimizedLoops;
-    optimizedLoops.reserve(numLoops);
-    for (auto result : optimizedLoopsOp.getResults()) {
-      optimizedLoops.push_back(result);
-    }
-    Block &optimizationBlock = optimizedLoopsOp.region().front();
-
-    // We have two Krnl loops:
-    // - Outer loop iterates over the output matrix dimensions, and
-    // - Reduction loop iterates over the reduction dimension.
-
-    // Outer loop
-    std::vector<Value> outerLoops, optimizedOuterLoops;
-    outerLoops.reserve(2);
-    optimizedOuterLoops.reserve(2);
-    for (int i = 0; i < 2; ++i) {
-      outerLoops.push_back(originalLoops[i]);
-      optimizedOuterLoops.push_back(optimizedLoops[i]);
-    }
-    KrnlIterateOperandPack outerPack(rewriter, outerLoops,
-                                      optimizedOuterLoops);
-    // Induction variables for the outer loops
-    for (int i = 0; i < 2; ++i) {
-      if (memRefShape[i] < 0) {
-        outerPack.pushConstantBound(0);
-        outerPack.pushOperandBound(
-            rewriter.create<DimOp>(loc, alloc, i).getResult());
-      } else {
-        outerPack.pushConstantBound(0);
-        outerPack.pushConstantBound(memRefShape[i]);
-      }
-    }
-    // Reduction loop
-    std::vector<Value> reductionLoops, optimizedReductionLoops;
-    reductionLoops.reserve(1);
-    optimizedReductionLoops.reserve(1);
-    reductionLoops.push_back(originalLoops[2]);
-    optimizedReductionLoops.push_back(optimizedLoops[2]);
-    KrnlIterateOperandPack reductionPack(rewriter, reductionLoops,
-                                         optimizedReductionLoops);
-    // Induction variable for the reduction dimension
-    // Try to find and use a static value from A or B first.
-    // If it failed then use a dynamic value.
-    auto ATy = A.getType().cast<MemRefType>();
-    auto BTy = B.getType().cast<MemRefType>();
-    int64_t K_A_Idx = (isTransA) ? 0 : 1;
-    int64_t K_B_Idx = (isTransB) ? 1 : 0;
-    reductionPack.pushConstantBound(0);
-    if (ATy.getShape()[K_A_Idx] != -1)
-        reductionPack.pushConstantBound(ATy.getShape()[K_A_Idx]);
-    else
-      if (BTy.getShape()[K_B_Idx] != -1)
-        reductionPack.pushConstantBound(BTy.getShape()[K_B_Idx]);
-      else
-        reductionPack.pushOperandBound(
-            rewriter.create<DimOp>(loc, B, K_B_Idx).getResult());
-
-    // Get run-time dimension information for unknown dimensions used for
-    // broadcasting.
-    // GemmOp supports unidirectional broadcasting from C to A*B.
-    // Hence, it must be enough to get broadcasting information for C only.
-    std::map<int, Value> broadcastedDimInfo;
-    auto shape = C.getType().cast<MemRefType>().getShape();
-    for (int i = 0; i < shape.size(); ++i) {
-      if (shape[i] < 0) {
-        auto dim = rewriter.create<DimOp>(loc, C, i).getResult();
-        auto one = rewriter.create<ConstantIndexOp>(loc, 1);
-        auto isBroadcasted =
-          rewriter.create<CmpIOp>(loc, CmpIPredicate::eq, dim, one);
-        broadcastedDimInfo.insert(std::make_pair(i, isBroadcasted));
-      }
-    }
-
-    auto outerIterateOp = rewriter.create<KrnlIterateOp>(loc, outerPack);
-
-    // Now perform the insertions into the body of the
-    // just generated instructions:
-
-    // No optimization
-    rewriter.setInsertionPointToEnd(&optimizationBlock);
-    rewriter.create<KrnlReturnLoopsOp>(loc, originalLoops);
-    rewriter.setInsertionPoint(optimizedLoopsOp);
-
-    // Insert instructions inside the outer loop.
-    Block &outerIterationBlock = outerIterateOp.bodyRegion().front();
-    rewriter.setInsertionPointToStart(&outerIterationBlock);
-
-    // Induction variables
-    SmallVector<Value, 4> loopMNIVs;
-    for (auto arg : outerIterationBlock.getArguments()) {
-      loopMNIVs.emplace_back(arg);
-    }
-
-    // Initialize the output of A*B
-    auto zero = rewriter.create<ConstantOp>(
-        loc, FloatAttr::get(memRefType.getElementType(), 0));
-    rewriter.create<StoreOp>(loc, zero, alloc, loopMNIVs);
-
-    // Compute A*B
-    auto matmulIterateOp = rewriter.create<KrnlIterateOp>(loc, reductionPack);
-
-    // Compute beta*C, and add up to alpha*A*B (unidirectional broadcasting)
-    auto loopCIVs = getLoopIVsForBroadcasting(
-        loc, rewriter, loopMNIVs, C, broadcastedDimInfo);
-    auto loadedC = rewriter.create<LoadOp>(loc, C, loopCIVs);
-    auto loadedAB = rewriter.create<LoadOp>(loc, alloc, loopMNIVs);
-    auto alphaAB = rewriter.create<MulFOp>(loc, alpha, loadedAB);
-    auto betaC = rewriter.create<MulFOp>(loc, beta, loadedC);
-    auto Y = rewriter.create<AddFOp>(loc, alphaAB, betaC);
-    rewriter.create<StoreOp>(loc, Y, alloc, loopMNIVs);
-
-    // Insert instructions to do matrix multiplication: A*B
-    Block &matmulIterationBlock = matmulIterateOp.bodyRegion().front();
-    rewriter.setInsertionPointToStart(&matmulIterationBlock);
-
-    // Induction variables
-    SmallVector<Value, 4> loopKIVs, loopAIVs, loopBIVs;
-    for (auto arg : matmulIterationBlock.getArguments())
-      loopKIVs.emplace_back(arg);
-    if (isTransA) {
-      loopAIVs.emplace_back(loopKIVs[0]);
-      loopAIVs.emplace_back(loopMNIVs[0]);
-    } else {
-      loopAIVs.emplace_back(loopMNIVs[0]);
-      loopAIVs.emplace_back(loopKIVs[0]);
-    }
-    if (isTransB) {
-      loopBIVs.emplace_back(loopMNIVs[1]);
-      loopBIVs.emplace_back(loopKIVs[0]);
-    } else {
-      loopBIVs.emplace_back(loopKIVs[0]);
-      loopBIVs.emplace_back(loopMNIVs[1]);
-    }
-
-    // Matmul computation
-    auto loadedA = rewriter.create<LoadOp>(loc, A, loopAIVs);
-    auto loadedB = rewriter.create<LoadOp>(loc, B, loopBIVs);
-    auto loadedY = rewriter.create<LoadOp>(loc, alloc, loopMNIVs);
-    auto AB = rewriter.create<MulFOp>(loc, loadedA, loadedB);
-    auto accumulated = rewriter.create<AddFOp>(loc, loadedY, AB);
-    rewriter.create<StoreOp>(loc, accumulated, alloc, loopMNIVs);
-
-    rewriter.replaceOp(op, alloc);
-
-=======
     rewriter.create<KrnlMemcpyOp>(loc, alloc, operands[0], tensorSize);
     rewriter.replaceOp(op, alloc);
->>>>>>> 9e82d388
     return matchSuccess();
   }
 };
@@ -1586,11 +1589,8 @@
                   ONNXElementwiseVariadicOpLowering<mlir::ONNXMaxOp>,
                   ONNXElementwiseVariadicOpLowering<mlir::ONNXMinOp>,
                   ONNXReshapeOpLowering, ONNXEntryPointLowering,
-<<<<<<< HEAD
-                  ONNXSoftmaxOpLowering, ONNXGemmOpLowering>(&getContext());
-=======
-                  ONNXSoftmaxOpLowering, ONNXUnsqueezeOpLowering>(&getContext());
->>>>>>> 9e82d388
+                  ONNXSoftmaxOpLowering, ONNXGemmOpLowering,
+                  ONNXUnsqueezeOpLowering>(&getContext());
 
   // With the target and rewrite patterns defined, we can now attempt the
   // conversion. The conversion will signal failure if any of our `illegal`
