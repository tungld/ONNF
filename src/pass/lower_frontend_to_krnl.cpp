--- conflicted
+++ resolved
@@ -1956,16 +1956,12 @@
                   ONNXElementwiseVariadicOpLowering<mlir::ONNXMaxOp>,
                   ONNXElementwiseVariadicOpLowering<mlir::ONNXMinOp>,
                   ONNXReshapeOpLowering, ONNXEntryPointLowering,
-<<<<<<< HEAD
                   ONNXReductionOpLowering<mlir::ONNXReduceMaxOp>,
                   ONNXReductionOpLowering<mlir::ONNXReduceMinOp>,
                   ONNXReductionOpLowering<mlir::ONNXReduceProdOp>,
                   ONNXReductionOpLowering<mlir::ONNXReduceSumOp>,
-                  ONNXSoftmaxOpLowering>(&getContext());
-=======
                   ONNXSoftmaxOpLowering, ONNXGemmOpLowering,
                   ONNXUnsqueezeOpLowering>(&getContext());
->>>>>>> 6959cf45
 
   // With the target and rewrite patterns defined, we can now attempt the
   // conversion. The conversion will signal failure if any of our `illegal`
