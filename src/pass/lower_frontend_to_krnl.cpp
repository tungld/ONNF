--- conflicted
+++ resolved
@@ -1591,14 +1591,11 @@
                   ONNXElementwiseVariadicOpLowering<mlir::ONNXMaxOp>,
                   ONNXElementwiseVariadicOpLowering<mlir::ONNXMinOp>,
                   ONNXReshapeOpLowering, ONNXEntryPointLowering,
-<<<<<<< HEAD
                   ONNXReductionOpLowering<mlir::ONNXReduceMaxOp>,
                   ONNXReductionOpLowering<mlir::ONNXReduceMinOp>,
                   ONNXReductionOpLowering<mlir::ONNXReduceProdOp>,
-                  ONNXReductionOpLowering<mlir::ONNXReduceSumOp>>(&getContext());
-=======
+                  ONNXReductionOpLowering<mlir::ONNXReduceSumOp>,
                   ONNXSoftmaxOpLowering>(&getContext());
->>>>>>> e89e5169
 
   // With the target and rewrite patterns defined, we can now attempt the
   // conversion. The conversion will signal failure if any of our `illegal`
