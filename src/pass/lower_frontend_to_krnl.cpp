--- conflicted
+++ resolved
@@ -130,58 +130,6 @@
   return insertDealloc;
 }
 
-<<<<<<< HEAD
-// Insert KrnlDefineLoopsOp, KrnlOptimizeLoopsOp and KrnlIterateOp,
-// iterating along the given MemRefType dimensions. If a dimension is unknown,
-// get its value of the same index from the given operand.
-// There is no optimization in the KrnlOptimizeLoopsOp.
-KrnlIterateOp createKrnlIterateOp(Location loc, PatternRewriter &rewriter,
-                                  MemRefType memRefType, Value operand) {
-  KrnlIterateOp iterateOp;
-  // Number of loops
-  auto memRefShape = memRefType.getShape();
-  int64_t rank = memRefShape.size();
-
-  // Define loops.
-  auto loopsOp = rewriter.create<KrnlDefineLoopsOp>(loc, rank);
-  std::vector<Value> originalLoops;
-  originalLoops.reserve(rank);
-  for (auto result : loopsOp.getResults()) {
-    originalLoops.push_back(result);
-  }
-
-  // Define loop optimization.
-  auto optimizedLoopsOp = rewriter.create<KrnlOptimizeLoopsOp>(loc, rank);
-  std::vector<Value> optimizedLoops;
-  optimizedLoops.reserve(rank);
-  for (auto result : optimizedLoopsOp.getResults()) {
-    optimizedLoops.push_back(result);
-  }
-  Block &optimizationBlock = optimizedLoopsOp.region().front();
-
-  KrnlIterateOperandPack pack(rewriter, originalLoops, optimizedLoops);
-  for (int i = 0; i < rank; ++i) {
-    if (memRefShape[i] < 0) {
-      pack.pushConstantBound(0);
-      pack.pushOperandBound(
-          rewriter.create<DimOp>(loc, operand, i).getResult());
-    } else {
-      pack.pushConstantBound(0);
-      pack.pushConstantBound(memRefShape[i]);
-    }
-  }
-
-  iterateOp = rewriter.create<KrnlIterateOp>(loc, pack);
-
-  // Insert any optimizations in the KrnlOptimizeLoopsOp body.
-  rewriter.setInsertionPointToEnd(&optimizationBlock);
-  // Return from KrnlOptimizeLoopsOp body.
-  // When no optimizations are present we just return the loops unchaged.
-  rewriter.create<KrnlReturnLoopsOp>(loc, originalLoops);
-  rewriter.setInsertionPointAfter(iterateOp);
-
-  return iterateOp;
-=======
 // Create a mapping from result type's dimensions to input type's dimensions,
 // given that the result type is the result of a reduction op over the input
 // type.
@@ -283,7 +231,6 @@
     addDimensionToPack(rewriter, loc, pack, operand, i);
 
   iterateOp = rewriter.create<KrnlIterateOp>(loc, pack);
->>>>>>> 49dae74e
 }
 
 unsigned getMemRefEltSizeInBytes(MemRefType memRefType) {
@@ -383,8 +330,6 @@
   return newLoopIVs;
 }
 
-
-
 namespace {
 
 // This is to get a scalar operation of a given type for a specific operation.
@@ -394,81 +339,16 @@
   using IOp = void;
 };
 
-<<<<<<< HEAD
 template <typename FOp>
 using ScalarFOp = typename ScalarOp<FOp>::FOp;
 template <typename IOp>
 using ScalarIOp = typename ScalarOp<IOp>::IOp;
-=======
-template <>
-struct ScalarOp<ONNXReduceProdOp> {
-  using FOp = MulFOp;
-  using IOp = MulIOp;
-};
-
-template <>
-struct ScalarOp<ONNXReduceSumOp> {
-  using FOp = AddFOp;
-  using IOp = AddIOp;
-};
-
-template <>
-struct ScalarOp<ONNXSqrtOp> {
-  using FOp = KrnlSqrtOp;
-  using IOp = KrnlSqrtOp; // not use
-};
-
-template <typename ElementwiseNaryOp>
-using ScalarFOp = typename ScalarOp<ElementwiseNaryOp>::FOp;
-template <typename ElementwiseNaryOp>
-using ScalarIOp = typename ScalarOp<ElementwiseNaryOp>::IOp;
->>>>>>> 49dae74e
 
 // Get the identity element of a operation.
 // Return NULL if the function does not have identity.
 template <typename DataType, typename Op>
 DataType getIdentityValue() {
   return NULL;
-}
-
-template <>
-float getIdentityValue<float, ONNXReduceMaxOp>(){
-  return (float)-std::numeric_limits<float>::infinity();
-}
-
-template <>
-int getIdentityValue<int, ONNXReduceMaxOp>(){
-  return std::numeric_limits<int>::min();
-}
-
-template <>
-float getIdentityValue<float, ONNXReduceMinOp>(){
-  return (float)std::numeric_limits<float>::infinity();
-}
-
-template <>
-int getIdentityValue<int, ONNXReduceMinOp>(){
-  return std::numeric_limits<int>::max();
-}
-
-template <>
-float getIdentityValue<float, ONNXReduceProdOp>(){
-  return (float)1.0;
-}
-
-template <>
-int getIdentityValue<int, ONNXReduceProdOp>(){
-  return 1;
-}
-
-template <>
-float getIdentityValue<float, ONNXReduceSumOp>(){
-  return (float)0;
-}
-
-template <>
-int getIdentityValue<int, ONNXReduceSumOp>(){
-  return 0;
 }
 
 //===----------------------------------------------------------------------===//
@@ -494,1744 +374,25 @@
   }
 }
 
-<<<<<<< HEAD
 // We divide the operator lowering into different categories.
 // These categories are mostly similar to the operator categories in ONNX:
 // https://github.com/onnx/onnx/tree/master/onnx/defs.
 // Besides, it is better to put operators with the same computation pattern into
 // the same category, e.g. element-wise operators will belong to the elementwise
 // category.
+
+// Math
 #include "src/pass/lower_frontend_to_krnl/math/elementwise.inc"
+#include "src/pass/lower_frontend_to_krnl/math/gemm.inc"
+#include "src/pass/lower_frontend_to_krnl/math/reduction.inc"
 #include "src/pass/lower_frontend_to_krnl/math/softmax.inc"
+// Tensor
 #include "src/pass/lower_frontend_to_krnl/tensor/reshape.inc"
-=======
-//===----------------------------------------------------------------------===//
-// Scalar unary ops for lowering ONNXSinhOp
-//===----------------------------------------------------------------------===//
-template <>
-Value mapToLowerScalarOp<ONNXSinhOp>(Operation *op, ArrayRef<Type> result_types,
-                                     ArrayRef<Value> operands,
-                                     ConversionPatternRewriter &rewriter) {
-  // ONNXSinhOp(%X) = DivFOp(SubFOp(ExpOp(%X), ExpOp(NegFOp(%X))),
-  //                         ConstantOp 2)
-  auto loc = op->getLoc();
-  Value operand = operands[0];
-  auto elementType = result_types[0];
-
-  auto zero = rewriter.create<ConstantOp>(loc, FloatAttr::get(elementType, 0));
-  auto two = rewriter.create<ConstantOp>(loc, FloatAttr::get(elementType, 2));
-  auto neg = rewriter.create<SubFOp>(loc, zero, operand);
-  auto exp = rewriter.create<ExpOp>(loc, operand);
-  auto negExp = rewriter.create<ExpOp>(loc, neg);
-  auto result = rewriter.create<DivFOp>(
-      loc, rewriter.create<SubFOp>(loc, exp, negExp), two);
-
-  return result;
-}
-
-//===----------------------------------------------------------------------===//
-// Scalar unary ops for lowering ONNXCoshOp
-//===----------------------------------------------------------------------===//
-template <>
-Value mapToLowerScalarOp<ONNXCoshOp>(Operation *op, ArrayRef<Type> result_types,
-                                     ArrayRef<Value> operands,
-                                     ConversionPatternRewriter &rewriter) {
-  // ONNXCoshOp(%X) = DivFOp(AddFOp(ExpOp(%X), ExpOp(NegFOp(%X))),
-  //                         ConstantOp 2)
-  auto loc = op->getLoc();
-  Value operand = operands[0];
-  auto elementType = result_types[0];
-
-  auto zero = rewriter.create<ConstantOp>(loc, FloatAttr::get(elementType, 0));
-  auto two = rewriter.create<ConstantOp>(loc, FloatAttr::get(elementType, 2));
-  auto neg = rewriter.create<SubFOp>(loc, zero, operand);
-  auto exp = rewriter.create<ExpOp>(loc, operand);
-  auto negExp = rewriter.create<ExpOp>(loc, neg);
-  auto result = rewriter.create<DivFOp>(
-      loc, rewriter.create<AddFOp>(loc, exp, negExp), two);
-
-  return result;
-}
-
-//===----------------------------------------------------------------------===//
-// Scalar unary ops for lowering ONNXSigmoidOp
-//===----------------------------------------------------------------------===//
-template <>
-Value mapToLowerScalarOp<ONNXSigmoidOp>(Operation *op,
-                                        ArrayRef<Type> result_types,
-                                        ArrayRef<Value> operands,
-                                        ConversionPatternRewriter &rewriter) {
-  // ONNXSigmoidOp(%X) = DivFOp(ConstantOp 1,
-  //                            AddFOp(ConstantOp 1, ExpOp(NegFOp(%X))))
-  auto loc = op->getLoc();
-  Value operand = operands[0];
-  auto elementType = result_types[0];
-
-  auto zero = rewriter.create<ConstantOp>(loc, FloatAttr::get(elementType, 0));
-  auto one = rewriter.create<ConstantOp>(loc, FloatAttr::get(elementType, 1));
-  auto neg = rewriter.create<SubFOp>(loc, zero, operand);
-  auto negExp = rewriter.create<ExpOp>(loc, neg);
-  auto result = rewriter.create<DivFOp>(
-      loc, one, rewriter.create<AddFOp>(loc, one, negExp));
-
-  return result;
-}
-
-//===----------------------------------------------------------------------===//
-// Scalar unary ops for lowering ONNXHardSigmoidOp
-//===----------------------------------------------------------------------===//
-template <>
-Value mapToLowerScalarOp<ONNXHardSigmoidOp>(
-    Operation *op, ArrayRef<Type> result_types, ArrayRef<Value> operands,
-    ConversionPatternRewriter &rewriter) {
-  // %Y = AddFOp(MulFOp(alpha, %X), beta)
-  // %Z = SelectOp(CmpFOp(OGT, %Y, Constant 0),
-  //               %Y,
-  //               Constant 0)
-  // ONNXHardSigmoidOp(%X) = SelectOp(CmpFOp(OLT, %Z, Constant 1),
-  //                                  %Z,
-  //                                  Constant 1)
-  auto loc = op->getLoc();
-  Value operand = operands[0];
-  auto alphaAttribute = FloatAttr::get(rewriter.getF32Type(),
-      llvm::dyn_cast<ONNXHardSigmoidOp>(op).alpha().convertToFloat());
-  auto betaAttribute = FloatAttr::get(rewriter.getF32Type(),
-      llvm::dyn_cast<ONNXHardSigmoidOp>(op).beta().convertToFloat());
-  auto elementType = result_types[0];
-
-  auto zero = rewriter.create<ConstantOp>(loc, FloatAttr::get(elementType, 0));
-  auto one = rewriter.create<ConstantOp>(loc, FloatAttr::get(elementType, 1));
-  auto alpha = rewriter.create<ConstantOp>(loc, alphaAttribute);
-  auto beta = rewriter.create<ConstantOp>(loc, betaAttribute);
-
-  auto add = rewriter.create<AddFOp>(
-      loc, rewriter.create<MulFOp>(loc, alpha, operand), beta);
-  auto maxPredicate =
-      rewriter.create<CmpFOp>(loc, CmpFPredicate::OGT, add, zero);
-  auto max = rewriter.create<SelectOp>(loc, maxPredicate, add, zero);
-  auto minPredicate =
-      rewriter.create<CmpFOp>(loc, CmpFPredicate::OLT, max, one);
-  auto result = rewriter.create<SelectOp>(loc, minPredicate, max, one);
-
-  return result;
-}
-
-//===----------------------------------------------------------------------===//
-// Scalar unary ops for lowering ONNXEluOp
-//===----------------------------------------------------------------------===//
-template <>
-Value mapToLowerScalarOp<ONNXEluOp>(Operation *op, ArrayRef<Type> result_types,
-                                    ArrayRef<Value> operands,
-                                    ConversionPatternRewriter &rewriter) {
-  // ONNXEluOp(%X) = SelectOp(CmpFOp(OLT, %X, ConstantOp 0),
-  //                          MulFOp(alpha, SubFOp(ExpOp(%X), 1)),
-  //                          %X)
-  auto loc = op->getLoc();
-  Value operand = operands[0];
-  auto elementType = result_types[0];
-
-  auto alphaAttribute = FloatAttr::get(rewriter.getF32Type(),
-      llvm::dyn_cast<ONNXEluOp>(op).alpha().convertToFloat());
-  auto zero = rewriter.create<ConstantOp>(loc, FloatAttr::get(elementType, 0));
-  auto one = rewriter.create<ConstantOp>(loc, FloatAttr::get(elementType, 1));
-  auto alpha = rewriter.create<ConstantOp>(loc, alphaAttribute);
-  auto exp = rewriter.create<ExpOp>(loc, operand);
-  auto lessThanZero =
-      rewriter.create<CmpFOp>(loc, CmpFPredicate::OLT, operand, zero);
-  auto result = rewriter.create<SelectOp>(
-      loc, lessThanZero,
-      rewriter.create<MulFOp>(loc, alpha,
-                              rewriter.create<SubFOp>(loc, exp, one)),
-      operand);
-
-  return result;
-}
-
-//===----------------------------------------------------------------------===//
-// Scalar unary ops for lowering ONNXReluOp
-//===----------------------------------------------------------------------===//
-template <>
-Value mapToLowerScalarOp<ONNXReluOp>(Operation *op, ArrayRef<Type> result_types,
-                                     ArrayRef<Value> operands,
-                                     ConversionPatternRewriter &rewriter) {
-  // ONNXReluOp(%X) = SelectOp(CmpFOp(OLT, %X, ConstantOp 0),
-  //                           ConstantOp 0,
-  //                           %X)
-  auto loc = op->getLoc();
-  Value operand = operands[0];
-  auto elementType = result_types[0];
-
-  auto zero = rewriter.create<ConstantOp>(loc, FloatAttr::get(elementType, 0));
-  auto lessThanZero =
-      rewriter.create<CmpFOp>(loc, CmpFPredicate::OLT, operand, zero);
-  auto result = rewriter.create<SelectOp>(loc, lessThanZero, zero, operand);
-
-  return result;
-}
-
-//===----------------------------------------------------------------------===//
-// Scalar unary ops for lowering ONNXLeakyReluOp
-//===----------------------------------------------------------------------===//
-template <>
-Value mapToLowerScalarOp<ONNXLeakyReluOp>(Operation *op,
-                                          ArrayRef<Type> result_types,
-                                          ArrayRef<Value> operands,
-                                          ConversionPatternRewriter &rewriter) {
-  // ONNXLeakyReluOp(%X) = SelectOp(CmpFOp(OLT, %X, ConstantOp 0),
-  //                                MulFOp(alpha, %X),
-  //                                %X)
-  auto loc = op->getLoc();
-  Value operand = operands[0];
-  auto elementType = result_types[0];
-
-  auto alphaAttribute = FloatAttr::get(rewriter.getF32Type(),
-      llvm::dyn_cast<ONNXLeakyReluOp>(op).alpha().convertToFloat());
-  auto zero = rewriter.create<ConstantOp>(loc, FloatAttr::get(elementType, 0));
-  auto alpha = rewriter.create<ConstantOp>(loc, alphaAttribute);
-  auto lessThanZero =
-      rewriter.create<CmpFOp>(loc, CmpFPredicate::OLT, operand, zero);
-  auto result = rewriter.create<SelectOp>(
-      loc, lessThanZero, rewriter.create<MulFOp>(loc, alpha, operand), operand);
-
-  return result;
-}
-
-//===----------------------------------------------------------------------===//
-// Scalar unary ops for lowering ONNXSeluOp
-//===----------------------------------------------------------------------===//
-template <>
-Value mapToLowerScalarOp<ONNXSeluOp>(Operation *op, ArrayRef<Type> result_types,
-                                     ArrayRef<Value> operands,
-                                     ConversionPatternRewriter &rewriter) {
-  // ONNXSeluOp(%X) = SelectOp(CmpFOp(OGT, %X, ConstantOp 0),
-  //                           MulFOp(gamma, %X),
-  //                           MulFOp(gamma,
-  //                                  SubFOp(MulFOp(alpha, ExpOp(%X)),
-  //                                         alpha)))
-  auto loc = op->getLoc();
-  Value operand = operands[0];
-  auto alphaAttribute = FloatAttr::get(rewriter.getF32Type(),
-      llvm::dyn_cast<ONNXSeluOp>(op).alpha().convertToFloat());
-  auto gammaAttribute = FloatAttr::get(rewriter.getF32Type(),
-      llvm::dyn_cast<ONNXSeluOp>(op).gamma().convertToFloat());
-  auto elementType = result_types[0];
-
-  auto zero = rewriter.create<ConstantOp>(loc, FloatAttr::get(elementType, 0));
-  auto alpha = rewriter.create<ConstantOp>(loc, alphaAttribute);
-  auto gamma = rewriter.create<ConstantOp>(loc, gammaAttribute);
-  auto exp = rewriter.create<ExpOp>(loc, operand);
-  auto greaterThanZero =
-      rewriter.create<CmpFOp>(loc, CmpFPredicate::OGT, operand, zero);
-  auto select = rewriter.create<SelectOp>(
-      loc, greaterThanZero, operand,
-      rewriter.create<SubFOp>(loc, rewriter.create<MulFOp>(loc, alpha, exp),
-                              alpha));
-  auto result = rewriter.create<MulFOp>(loc, gamma, select);
-
-  return result;
-}
-
-//===----------------------------------------------------------------------===//
-// Scalar unary ops for lowering ONNXReciprocalOp
-//===----------------------------------------------------------------------===//
-template <>
-Value mapToLowerScalarOp<ONNXReciprocalOp>(
-    Operation *op, ArrayRef<Type> result_types, ArrayRef<Value> operands,
-    ConversionPatternRewriter &rewriter) {
-  // ONNXReciprocalOp(%X) = DivFOp(ConstantOp 1, %X)
-  auto loc = op->getLoc();
-  Value operand = operands[0];
-  auto elementType = result_types[0];
-
-  auto one = rewriter.create<ConstantOp>(loc, FloatAttr::get(elementType, 1));
-  auto result = rewriter.create<DivFOp>(loc, one, operand);
-
-  return result;
-}
-
-//===----------------------------------------------------------------------===//
-// Scalar unary ops for lowering ONNXSoftplusOp
-//===----------------------------------------------------------------------===//
-template <>
-Value mapToLowerScalarOp<ONNXSoftplusOp>(
-    Operation *op, ArrayRef<Type> result_types, ArrayRef<Value> operands,
-    ConversionPatternRewriter &rewriter) {
-  // ONNXSoftplusOp(%X) = LogOp(AddFOp(ExpOp(%X), ConstantOp 1))
-  auto loc = op->getLoc();
-  Value operand = operands[0];
-  auto elementType = result_types[0];
-
-  auto exp = rewriter.create<ExpOp>(loc, operand);
-  auto one = rewriter.create<ConstantOp>(loc, FloatAttr::get(elementType, 1));
-  auto add = rewriter.create<AddFOp>(loc, exp, one);
-  auto result = rewriter.create<LogOp>(loc, add);
-
-  return result;
-}
-
-//===----------------------------------------------------------------------===//
-// Scalar unary ops for lowering ONNXSoftsignOp
-//===----------------------------------------------------------------------===//
-template <>
-Value mapToLowerScalarOp<ONNXSoftsignOp>(
-    Operation *op, ArrayRef<Type> result_types, ArrayRef<Value> operands,
-    ConversionPatternRewriter &rewriter) {
-  // ONNXSoftsignOp(%X) = DivFOp(ConstantOp 1, %X)
-  auto loc = op->getLoc();
-  Value operand = operands[0];
-  auto elementType = result_types[0];
-
-  auto abs = rewriter.create<AbsFOp>(loc, operand);
-  auto one = rewriter.create<ConstantOp>(loc, FloatAttr::get(elementType, 1));
-  auto add = rewriter.create<AddFOp>(loc, abs, one);
-  auto result = rewriter.create<DivFOp>(loc, operand, add);
-
-  return result;
-}
-
-//===----------------------------------------------------------------------===//
-// Scalar unary ops for lowering ONNXSignOp
-//===----------------------------------------------------------------------===//
-template <>
-Value mapToLowerScalarOp<ONNXSignOp>(Operation *op, ArrayRef<Type> result_types,
-                                     ArrayRef<Value> operands,
-                                     ConversionPatternRewriter &rewriter) {
-
-  auto loc = op->getLoc();
-  Value operand = operands[0];
-  Type element_type = operands.front().getType();
-  // TODO: unsigned int should be supported separately?
-  if (element_type.isa<IntegerType>()) {
-    // %Y = SelectOP(CmpIOp(GT, %X, ConstantOp 0),
-    //               ConstantOp 1,
-    //               COnstantOp -1)
-    // ONNXSignOp(%X) = SelectOP(CmpIOp(EQ, %X, ConstantOp 0),
-    //                           ConstantOp 0,
-    //                           %Y)
-    auto zero = rewriter.create<ConstantOp>(loc, rewriter.getI32IntegerAttr(0));
-    auto one = rewriter.create<ConstantOp>(loc, rewriter.getI32IntegerAttr(1));
-    auto minusOne =
-        rewriter.create<ConstantOp>(loc, rewriter.getI32IntegerAttr(-1));
-    auto plusPredicate =
-        rewriter.create<CmpIOp>(loc, CmpIPredicate::sgt, operand, zero);
-    auto plusSelect =
-        rewriter.create<SelectOp>(loc, plusPredicate, one, minusOne);
-    auto zeroPredicate =
-        rewriter.create<CmpIOp>(loc, CmpIPredicate::eq, operand, zero);
-    auto result =
-        rewriter.create<SelectOp>(loc, zeroPredicate, zero, plusSelect);
-    return result;
-  } else if (element_type.isa<FloatType>()) {
-    // %Y = SelectOP(CmpFOp(OGT, %X, ConstantOp 0),
-    //               ConstantOp 1,
-    //               ConstantOp -1)
-    // ONNXSignOp(%X) = SelectOP(CmpFOp(OEQ, %X, ConstantOp 0),
-    //                           ConstantOp 0,
-    //                           %Y)
-    auto zero =
-        rewriter.create<ConstantOp>(loc, rewriter.getF32FloatAttr(0.0f));
-    auto one = rewriter.create<ConstantOp>(loc, rewriter.getF32FloatAttr(1.0f));
-    auto minusOne =
-        rewriter.create<ConstantOp>(loc, rewriter.getF32FloatAttr(-1.0f));
-    auto plusPredicate =
-        rewriter.create<CmpFOp>(loc, CmpFPredicate::OGT, operand, zero);
-    auto plusSelect =
-        rewriter.create<SelectOp>(loc, plusPredicate, one, minusOne);
-    auto zeroPredicate =
-        rewriter.create<CmpFOp>(loc, CmpFPredicate::OEQ, operand, zero);
-    auto result =
-        rewriter.create<SelectOp>(loc, zeroPredicate, zero, plusSelect);
-    return result;
-  } else {
-    emitError(loc, "unsupported element type");
-  }
-}
-
-//===----------------------------------------------------------------------===//
-// Scalar unary ops for lowering ONNXMaxOp
-//===----------------------------------------------------------------------===//
-template <>
-Value mapToLowerScalarOp<ONNXMaxOp>(Operation *op, ArrayRef<Type> result_types,
-                                    ArrayRef<Value> operands,
-                                    ConversionPatternRewriter &rewriter) {
-  // ONNXMaxOp(%X, %Y) = SelectOp(CmpFOp(OGT, %X, %Y),
-  //                              %X,
-  //                              %Y)
-  auto loc = op->getLoc();
-  Value lhs = operands[0];
-  Value rhs = operands[1];
-  auto max = rewriter.create<CmpFOp>(loc, CmpFPredicate::OGT, lhs, rhs);
-  auto result = rewriter.create<SelectOp>(loc, max, lhs, rhs);
-  return result;
-}
-
-//===----------------------------------------------------------------------===//
-// Scalar unary ops for lowering ONNXMinOp
-//===----------------------------------------------------------------------===//
-template <>
-Value mapToLowerScalarOp<ONNXMinOp>(Operation *op, ArrayRef<Type> result_types,
-                                    ArrayRef<Value> operands,
-                                    ConversionPatternRewriter &rewriter) {
-  // ONNXMinOp(%X, %Y) = SelectOp(CmpFOp(OLT, %X, %Y),
-  //                              %X,
-  //                              %Y)
-  auto loc = op->getLoc();
-  Value lhs = operands[0];
-  Value rhs = operands[1];
-  auto min = rewriter.create<CmpFOp>(loc, CmpFPredicate::OLT, lhs, rhs);
-  auto result = rewriter.create<SelectOp>(loc, min, lhs, rhs);
-  return result;
-}
-
-//===----------------------------------------------------------------------===//
-// Scalar unary ops for lowering ONNXReduceMaxOp
-//===----------------------------------------------------------------------===//
-template <>
-Value mapToLowerScalarOp<ONNXReduceMaxOp>(Operation *op,
-                                          ArrayRef<Type> result_types,
-                                          ArrayRef<Value> operands,
-                                          ConversionPatternRewriter &rewriter) {
-  auto loc = op->getLoc();
-  Value lhs = operands[0];
-  Value rhs = operands[1];
-  Type element_type = lhs.getType();
-  if (element_type.isa<IntegerType>()) {
-    auto max = rewriter.create<CmpIOp>(loc, CmpIPredicate::sgt, lhs, rhs);
-    auto result = rewriter.create<SelectOp>(loc, max, lhs, rhs);
-    return result;
-  } else if (element_type.isa<FloatType>()) {
-    auto max = rewriter.create<CmpFOp>(loc, CmpFPredicate::OGT, lhs, rhs);
-    auto result = rewriter.create<SelectOp>(loc, max, lhs, rhs);
-    return result;
-  } else {
-    emitError(loc, "unsupported element type");
-    return nullptr;
-  }
-}
-
-//===----------------------------------------------------------------------===//
-// Scalar unary ops for lowering ONNXReduceMinOp
-//===----------------------------------------------------------------------===//
-template <>
-Value mapToLowerScalarOp<ONNXReduceMinOp>(Operation *op,
-                                          ArrayRef<Type> result_types,
-                                          ArrayRef<Value> operands,
-                                          ConversionPatternRewriter &rewriter) {
-  auto loc = op->getLoc();
-  Value lhs = operands[0];
-  Value rhs = operands[1];
-  Type element_type = lhs.getType();
-  if (element_type.isa<IntegerType>()) {
-    auto min = rewriter.create<CmpIOp>(loc, CmpIPredicate::slt, lhs, rhs);
-    auto result = rewriter.create<SelectOp>(loc, min, lhs, rhs);
-    return result;
-  } else if (element_type.isa<FloatType>()) {
-    auto min = rewriter.create<CmpFOp>(loc, CmpFPredicate::OLT, lhs, rhs);
-    auto result = rewriter.create<SelectOp>(loc, min, lhs, rhs);
-    return result;
-  } else {
-    emitError(loc, "unsupported element type");
-    return nullptr;
-  }
-}
-
-// Element-wise unary ops lowering to Krnl dialect.
-//===----------------------------------------------------------------------===//
-template <typename ElementwiseUnaryOp>
-struct ONNXElementwiseUnaryOpLowering : public ConversionPattern {
-  ONNXElementwiseUnaryOpLowering(MLIRContext *ctx)
-      : ConversionPattern(ElementwiseUnaryOp::getOperationName(), 1, ctx) {}
-  PatternMatchResult
-  matchAndRewrite(Operation *op, ArrayRef<Value> operands,
-                  ConversionPatternRewriter &rewriter) const final {
-    // TODO: Check that the types are valid.
-    // An element-wise unary operation must have all operands and the result of
-    // the same type. This should have been verified by the verifier.
-    auto tensorType = (*op->result_type_begin()).cast<TensorType>();
-    auto loc = op->getLoc();
-
-    // Insert an allocation and deallocation for the result of this operation.
-    auto memRefType = convertTensorToMemRef(tensorType);
-
-    // If the output has a dynamic dimension, pass the operands required for
-    // each dynamic dimension to the AllocOp. The first operand of the
-    // operation is used. The operands of the op need to match in terms of
-    // dimensions with the result at this pre-optimization phase.
-    // TODO: verify that dimensions match.
-    // TODO: can the dimension of the result differ after optimizations?
-    Value alloc;
-    bool insertDealloc = checkInsertDealloc(op);
-
-    if (hasAllConstantDimensions(memRefType))
-      alloc = insertAllocAndDealloc(memRefType, loc, rewriter, insertDealloc);
-    else
-      alloc = insertAllocAndDealloc(memRefType, loc, rewriter, insertDealloc,
-                                    {operands[0]});
-
-    std::vector<Value> originalLoops;
-    KrnlOptimizeLoopsOp optimizedLoopsOp;
-    KrnlIterateOp iterateOp;
-    emitKrnlLoopsAndIterationForOperand(
-        rewriter, loc, operands[0], originalLoops,
-        optimizedLoopsOp, iterateOp);
-    Block &optimizationBlock = optimizedLoopsOp.region().front();
-    Block &iterationBlock = iterateOp.bodyRegion().front();
-
-    // 1. Insert any optimizations in the KrnlOptimizeLoopsOp body.
-    rewriter.setInsertionPointToEnd(&optimizationBlock);
-    // Return from KrnlOptimizeLoopsOp body.
-    // When no optimizations are present we just return the loops
-    // unchaged.
-    rewriter.create<KrnlReturnLoopsOp>(loc, originalLoops);
-
-    // 2. Insert instructions inside the KernelIterateOp body.
-    rewriter.setInsertionPointToStart(&iterationBlock);
-
-    // Handle the operation:
-    SmallVector<Value, 4> loopIVs;
-    for (auto arg : iterationBlock.getArguments())
-      loopIVs.push_back(arg);
-
-    auto loadedVal = rewriter.create<LoadOp>(loc, operands[0], loopIVs);
-    auto loweredOpResult = mapToLowerScalarOp<ElementwiseUnaryOp>(
-        op, memRefType.getElementType(), {loadedVal}, rewriter);
-    // Store result in the resulting array.
-    rewriter.create<StoreOp>(loc, loweredOpResult, alloc, loopIVs);
-
-    rewriter.replaceOp(op, alloc);
-
-    return matchSuccess();
-  }
-};
-
-// Element-wise variadic ops lowering to Krnl dialect.
-//===----------------------------------------------------------------------===//
-template <typename ElementwiseVariadicOp>
-struct ONNXElementwiseVariadicOpLowering : public ConversionPattern {
-  ONNXElementwiseVariadicOpLowering(MLIRContext *ctx)
-      : ConversionPattern(ElementwiseVariadicOp::getOperationName(), 1, ctx) {}
-  PatternMatchResult
-  matchAndRewrite(Operation *op, ArrayRef<Value> operands,
-                  ConversionPatternRewriter &rewriter) const final {
-    // TODO: Check that the types are valid.
-    // An element-wise variadic operation must have all operands and the result
-    // of the same type. This should have been verified by the verifier.
-    auto tensorType = (*op->result_type_begin()).cast<TensorType>();
-    auto loc = op->getLoc();
-    auto numArgs = op->getNumOperands();
-
-    // Insert an allocation and deallocation for the result of this operation.
-    auto memRefType = convertTensorToMemRef(tensorType);
-
-    Value alloc;
-    bool insertDealloc = checkInsertDealloc(op);
-    // If the output has a dynamic dimension, we compute its dimension at
-    // runtime by using dimensions from the operands.
-    // In particular, we need to know from which operand a result dimension
-    // comes from.
-    // TODO: can the dimension of the result differ after optimizations?
-    if (hasAllConstantDimensions(memRefType))
-      alloc = insertAllocAndDealloc(memRefType, loc, rewriter, insertDealloc);
-    else
-      alloc = insertAllocAndDealloc(memRefType, loc, rewriter, insertDealloc,
-                                    operands);
-
-    // Get run-time dimension information for unknown dimensions used for
-    // broadcasting.
-    std::map<int, std::map<int, Value>> broadcastedDimInfo =
-        getBroadcastedDimInfo(loc, rewriter, memRefType, operands);
-
-    std::vector<Value> originalLoops;
-    KrnlOptimizeLoopsOp optimizedLoopsOp;
-    KrnlIterateOp iterateOp;
-    emitKrnlLoopsAndIterationForOperand(
-        rewriter, loc, alloc, originalLoops,
-        optimizedLoopsOp, iterateOp);
-    Block &optimizationBlock = optimizedLoopsOp.region().front();
-    Block &iterationBlock = iterateOp.bodyRegion().front();
-
-    // 1. Insert any optimizations in the KrnlOptimizeLoopsOp body.
-    rewriter.setInsertionPointToEnd(&optimizationBlock);
-    // Return from KrnlOptimizeLoopsOp body.
-    // When no optimizations are present we just return the loops unchaged.
-    rewriter.create<KrnlReturnLoopsOp>(loc, originalLoops);
-
-    // 2. Insert instructions inside the KernelIterateOp body.
-    rewriter.setInsertionPointToStart(&iterationBlock);
-
-    // Handle the operation:
-    SmallVector<Value, 4> loopIVs;
-    for (auto arg : iterationBlock.getArguments())
-      loopIVs.push_back(arg);
-
-    // Fold over operands for each of their scalar values
-    Value accumulated, next;
-    auto accumulatedLoopIVs = getLoopIVsForBroadcasting(
-        loc, rewriter, loopIVs, operands[0], broadcastedDimInfo[0]);
-    accumulated = rewriter.create<LoadOp>(loc, operands[0], accumulatedLoopIVs);
-    for (unsigned i = 1; i < numArgs; i++) {
-      auto nextLoopIVs = getLoopIVsForBroadcasting(
-          loc, rewriter, loopIVs, operands[i], broadcastedDimInfo[i]);
-      next = rewriter.create<LoadOp>(loc, operands[i], nextLoopIVs);
-      accumulated = mapToLowerScalarOp<ElementwiseVariadicOp>(
-          op, memRefType.getElementType(), {accumulated, next}, rewriter);
-    }
-    // Store result in the resulting array.
-    rewriter.create<StoreOp>(loc, accumulated, alloc, loopIVs);
-
-    rewriter.replaceOp(op, alloc);
-
-    return matchSuccess();
-  }
-};
-
-struct ONNXSoftmaxOpLowering : public ConversionPattern {
-  ONNXSoftmaxOpLowering(MLIRContext *ctx)
-      : ConversionPattern(mlir::ONNXSoftmaxOp::getOperationName(), 1, ctx) {}
-  PatternMatchResult
-  matchAndRewrite(Operation *op, ArrayRef<Value> operands,
-                  ConversionPatternRewriter &rewriter) const final {
-    // softmax(x) = let max_x = max(x) in
-    //                let exp_x = exp(x - max_x) in
-    //                  let sum = sum(exp_x) in
-    //                    exp_x / sum
-    auto tensorType = (*op->result_type_begin()).cast<RankedTensorType>();
-    int64_t rank = tensorType.getRank();
-    int64_t axis = llvm::dyn_cast<ONNXSoftmaxOp>(op).axis().getSExtValue();
-    axis = axis >= 0 ? axis : rank + axis;
-    assert(axis >= -rank && axis <= rank - 1);
-
-    auto loc = op->getLoc();
-
-    // Insert an allocation and deallocation for the result of this operation.
-    auto memRefType = convertTensorToMemRef(tensorType);
-    auto elementType = memRefType.getElementType();
-
-    Value alloc;
-    bool insertDealloc = checkInsertDealloc(op);
-    if (hasAllConstantDimensions(memRefType))
-      alloc = insertAllocAndDealloc(memRefType, loc, rewriter, insertDealloc);
-    else
-      alloc = insertAllocAndDealloc(memRefType, loc, rewriter, insertDealloc,
-                                    operands[0]);
-
-    // Shape of the result
-    auto memRefShape = memRefType.getShape();
-
-    // Insert allocations and deallocations for sum and max.
-    MemRefType scalarMemRefType = MemRefType::get({}, elementType, {}, 0);
-    Value sumOp = insertAllocAndDealloc(scalarMemRefType, loc, rewriter, true);
-    Value maxOp = insertAllocAndDealloc(scalarMemRefType, loc, rewriter, true);
-    Value zero =
-        rewriter.create<ConstantOp>(loc, FloatAttr::get(elementType, 0));
-    Value negInfinity = rewriter.create<ConstantOp>(
-        loc,
-        FloatAttr::get(elementType, -std::numeric_limits<float>::infinity()));
-
-    // Define loops.
-    std::vector<Value> originalLoops;
-    std::vector<Value> optimizedLoops;
-    Block *optimizationBlock = defineLoops(rewriter, loc, originalLoops,
-            optimizedLoops, rank);
-
-    // Coerce the input into a 2-D tensor. `axis` will be the coercing point.
-    // This coercing follows the softmax definition in ONNX:
-    // https://github.com/onnx/onnx/blob/master/docs/Operators.md#Softmax
-    // Here, we create an outer loop and inner loop for handling the two
-    // dimensions. The outer loop is only created once `axis` is not zero.
-
-    // Define an outer loop with respect to axis.
-    std::vector<Value> outerLoops, optimizedOuterLoops;
-    outerLoops.reserve(axis);
-    optimizedOuterLoops.reserve(axis);
-    for (int i = 0; i < axis; ++i) {
-      outerLoops.push_back(originalLoops[i]);
-      optimizedOuterLoops.push_back(optimizedLoops[i]);
-    }
-    KrnlIterateOperandPack outerPack(rewriter, outerLoops, optimizedOuterLoops);
-    for (int i = 0; i < axis; ++i)
-      addDimensionToPack(rewriter, loc, outerPack, operands[0], i);
-
-    // Define an inner loop with respect to axis.
-    std::vector<Value> innerLoops, optimizedInnerLoops;
-    innerLoops.reserve(rank - axis);
-    optimizedInnerLoops.reserve(rank - axis);
-    for (int i = axis; i < rank; ++i) {
-      innerLoops.push_back(originalLoops[i]);
-      optimizedInnerLoops.push_back(optimizedLoops[i]);
-    }
-    KrnlIterateOperandPack innerPack(rewriter, innerLoops, optimizedInnerLoops);
-    for (int i = axis; i < rank; ++i)
-      addDimensionToPack(rewriter, loc, innerPack, operands[0], i);
-
-    KrnlIterateOp outerIterateOp, maxIterateOp, sumIterateOp, softmaxIterateOp;
-    SmallVector<Value, 4> outerLoopIVs;
-    if (axis != 0) {
-      outerIterateOp = rewriter.create<KrnlIterateOp>(loc, outerPack);
-
-      // No optimization
-      rewriter.setInsertionPointToEnd(optimizationBlock);
-      rewriter.create<KrnlReturnLoopsOp>(loc, originalLoops);
-
-      // Insert instructions inside the outer loop.
-      Block &outerIterationBlock = outerIterateOp.bodyRegion().front();
-      rewriter.setInsertionPointToStart(&outerIterationBlock);
-      for (auto arg : outerIterationBlock.getArguments())
-        outerLoopIVs.push_back(arg);
-
-      // Reset accumulators.
-      rewriter.create<StoreOp>(loc, zero, sumOp);
-      rewriter.create<StoreOp>(loc, negInfinity, maxOp);
-
-      // Create an inner loop to compute max.
-      maxIterateOp = rewriter.create<KrnlIterateOp>(loc, innerPack);
-      // Create an inner loop to compute sum.
-      sumIterateOp = rewriter.create<KrnlIterateOp>(loc, innerPack);
-      // Create an inner loop to compute softmax.
-      softmaxIterateOp = rewriter.create<KrnlIterateOp>(loc, innerPack);
-    } else {
-      // Reset accumulators.
-      rewriter.create<StoreOp>(loc, zero, sumOp);
-      rewriter.create<StoreOp>(loc, negInfinity, maxOp);
-
-      // Create an inner loop to compute max.
-      maxIterateOp = rewriter.create<KrnlIterateOp>(loc, innerPack);
-      // Create an inner loop to compute sum.
-      sumIterateOp = rewriter.create<KrnlIterateOp>(loc, innerPack);
-      // Create an inner loop to compute softmax.
-      softmaxIterateOp = rewriter.create<KrnlIterateOp>(loc, innerPack);
-
-      // No optimization
-      rewriter.setInsertionPointToEnd(optimizationBlock);
-      rewriter.create<KrnlReturnLoopsOp>(loc, originalLoops);
-    }
-
-    // Insert instructions inside the max loop.
-    Block &maxIterationBlock = maxIterateOp.bodyRegion().front();
-    rewriter.setInsertionPointToStart(&maxIterationBlock);
-
-    // Get induction variables.
-    SmallVector<Value, 4> maxLoopIVs;
-    for (auto arg : outerLoopIVs)
-      maxLoopIVs.push_back(arg);
-    for (auto arg : maxIterationBlock.getArguments())
-      maxLoopIVs.push_back(arg);
-
-    // Compute the max value.
-    Value max = rewriter.create<LoadOp>(loc, maxOp);
-    Value nextMax = rewriter.create<LoadOp>(loc, operands[0], maxLoopIVs);
-    auto maxCond =
-        rewriter.create<CmpFOp>(loc, CmpFPredicate::OGT, max, nextMax);
-    max = rewriter.create<SelectOp>(loc, maxCond, max, nextMax);
-    rewriter.create<StoreOp>(loc, max, maxOp);
-
-    // Get the max.
-    rewriter.setInsertionPoint(sumIterateOp);
-    max = rewriter.create<LoadOp>(loc, maxOp);
-
-    // Insert instructions inside the sum loop.
-    Block &sumIterationBlock = sumIterateOp.bodyRegion().front();
-    rewriter.setInsertionPointToStart(&sumIterationBlock);
-
-    // Get induction variables.
-    SmallVector<Value, 4> sumLoopIVs;
-    for (auto arg : outerLoopIVs)
-      sumLoopIVs.push_back(arg);
-    for (auto arg : sumIterationBlock.getArguments())
-      sumLoopIVs.push_back(arg);
-
-    // Sum up values.
-    Value sum = rewriter.create<LoadOp>(loc, sumOp);
-    Value next = rewriter.create<LoadOp>(loc, operands[0], sumLoopIVs);
-    Value sub = rewriter.create<SubFOp>(loc, next, max);
-    Value exp = rewriter.create<ExpOp>(loc, sub);
-    sum = rewriter.create<AddFOp>(loc, sum, exp);
-    rewriter.create<StoreOp>(loc, sum, sumOp);
-    // Store intermediate values in the result to avoid recomputation.
-    rewriter.create<StoreOp>(loc, exp, alloc, sumLoopIVs);
-
-    // Get the sum.
-    rewriter.setInsertionPoint(softmaxIterateOp);
-    sum = rewriter.create<LoadOp>(loc, sumOp);
-
-    // Insert instructions inside the softmax loop.
-    Block &softmaxIterationBlock = softmaxIterateOp.bodyRegion().front();
-    rewriter.setInsertionPointToStart(&softmaxIterationBlock);
-
-    // Get induction variables.
-    SmallVector<Value, 4> softmaxLoopIVs;
-    for (auto arg : outerLoopIVs)
-      softmaxLoopIVs.push_back(arg);
-    for (auto arg : softmaxIterationBlock.getArguments())
-      softmaxLoopIVs.push_back(arg);
-
-    // Compute softmax.
-    Value expLoadedVal = rewriter.create<LoadOp>(loc, alloc, softmaxLoopIVs);
-    Value result = rewriter.create<DivFOp>(loc, expLoadedVal, sum);
-    rewriter.create<StoreOp>(loc, result, alloc, softmaxLoopIVs);
-
-    rewriter.replaceOp(op, alloc);
-
-    return matchSuccess();
-  }
-};
-
-struct ONNXReshapeOpLowering : public ConversionPattern {
-  ONNXReshapeOpLowering(MLIRContext *ctx)
-      : ConversionPattern(mlir::ONNXReshapeOp::getOperationName(), 1, ctx) {}
-
-  PatternMatchResult
-  matchAndRewrite(Operation *op, ArrayRef<Value> operands,
-                  ConversionPatternRewriter &rewriter) const final {
-    auto tensorType = (*op->result_type_begin()).cast<TensorType>();
-    auto inputShape = operands[0].getType().cast<MemRefType>().getShape();
-    auto loc = op->getLoc();
-
-    // Insert an allocation and deallocation for the result of this operation.
-    auto memRefType = convertTensorToMemRef(tensorType);
-    auto memRefShape = memRefType.getShape();
-    Value alloc;
-
-    // Compute size in bytes using the input tensor.
-    Value tensorSize = rewriter.create<ConstantOp>(
-        loc, rewriter.getIntegerAttr(rewriter.getIntegerType(64),
-                                     getMemRefEltSizeInBytes(memRefType)));
-    for (int i = 0; i < inputShape.size(); ++i) {
-      Value dimVal;
-      if (inputShape[i] < 0) {
-        Value dim = rewriter.create<DimOp>(loc, operands[0], i);
-        dimVal =
-            rewriter.create<IndexCastOp>(loc, dim, rewriter.getIntegerType(64));
-      } else {
-        dimVal = rewriter.create<ConstantOp>(
-            loc, rewriter.getIntegerAttr(rewriter.getIntegerType(64),
-                                         inputShape[i]));
-      }
-      tensorSize = rewriter.create<MulIOp>(loc, tensorSize, dimVal);
-    }
-
-    bool insertDealloc = checkInsertDealloc(op);
-    if (hasAllConstantDimensions(memRefType)) {
-      alloc = insertAllocAndDealloc(memRefType, loc, rewriter, insertDealloc);
-    } else {
-      // If a dimension is zero, the actual dimension value is taken from the
-      // input tensor.
-      //
-      // If the shape array has a negative dimension (-1), we compute its actual
-      // dimension value from the other dimensions. But we don't have enough
-      // information about the other dimensions at this point. So, we need to
-      // scan the shape first to calculate reduction of all of the dimensions.
-      // If the reduction is negative, then the shape array contains a negative
-      // dimension. Otherwise, the reduction is the same as the one computed
-      // from the input tensor.
-      Value tensorSizeFromShape = rewriter.create<ConstantOp>(
-          loc, rewriter.getIntegerAttr(rewriter.getIntegerType(64),
-                                       getMemRefEltSizeInBytes(memRefType)));
-      SmallVector<Value, 4> DimInfo;
-      for (int i = 0; i < memRefShape.size(); ++i) {
-        Value index = rewriter.create<ConstantOp>(
-            loc, rewriter.getIntegerAttr(rewriter.getIndexType(), i));
-        // Load index from array of indices.
-        Value loadedVal = rewriter.create<LoadOp>(loc, operands[1], index);
-        // If a dimension is zero, the actual dimension value is taken from the
-        // input tensor.
-        //
-        // If a dimension is negative, it is computed from the other dimensions.
-        // But we don't have enough information about the other dimensions at
-        // this point. So, we let it as it is (-1), and compute it later.
-        if (i < inputShape.size()) {
-          Value dimVal;
-          auto loadedValType = loadedVal.getType().cast<IntegerType>();
-          if (inputShape[i] < 0) {
-            Value dim = rewriter.create<DimOp>(loc, operands[0], i);
-            dimVal = rewriter.create<IndexCastOp>(loc, dim, loadedValType);
-          } else {
-            dimVal = rewriter.create<ConstantOp>(
-                loc, rewriter.getIntegerAttr(loadedValType, inputShape[i]));
-          }
-          auto zero = rewriter.create<ConstantOp>(
-              loc, rewriter.getIntegerAttr(loadedValType, 0));
-          auto isZero =
-              rewriter.create<CmpIOp>(loc, CmpIPredicate::eq, loadedVal, zero);
-          loadedVal = rewriter.create<SelectOp>(loc, isZero, dimVal, loadedVal);
-        }
-        // Check if the loaded index is already the correct width of 64 bits.
-        // Convert the value to a 64 bit integer if needed.
-        Value int64LoadedVal = loadedVal;
-        if (loadedVal.getType().cast<IntegerType>().getWidth() < 64)
-          int64LoadedVal = rewriter.create<ZeroExtendIOp>(
-              loc, loadedVal, rewriter.getIntegerType(64));
-        tensorSizeFromShape =
-            rewriter.create<MulIOp>(loc, tensorSizeFromShape, int64LoadedVal);
-        // Store intermediate results to use later.
-        DimInfo.emplace_back(int64LoadedVal);
-      }
-      // Reverse tensorSizeFromShape since it is negative if the shape array has
-      // a negative dimension. This is safe since we only use it to compute the
-      // actual value for the negative dimension.
-      auto zero = rewriter.create<ConstantOp>(
-          loc, rewriter.getIntegerAttr(rewriter.getIntegerType(64), 0));
-      tensorSizeFromShape =
-          rewriter.create<SubIOp>(loc, zero, tensorSizeFromShape);
-
-      // Obtain operands for AllocOp.
-      SmallVector<Value, 4> allocOperands;
-      auto negOne = rewriter.create<ConstantOp>(
-          loc, rewriter.getIntegerAttr(rewriter.getIntegerType(64), -1));
-
-      for (int i = 0; i < memRefShape.size(); ++i) {
-        auto dimVal = DimInfo[i];
-        auto isNegOne =
-            rewriter.create<CmpIOp>(loc, CmpIPredicate::eq, dimVal, negOne);
-        // If dimension is negative, compute its value from the other
-        // dimensions.
-        auto actualDimVal =
-            rewriter.create<SignedDivIOp>(loc, tensorSize, tensorSizeFromShape);
-        auto loadedVal =
-            rewriter.create<SelectOp>(loc, isNegOne, actualDimVal, dimVal);
-        allocOperands.push_back(rewriter.create<IndexCastOp>(
-            loc, loadedVal, rewriter.getIndexType()));
-      }
-      AllocOp allocateMemref =
-          rewriter.create<AllocOp>(loc, memRefType, allocOperands);
-
-      // Make sure to allocate at the beginning of the block if
-      // all dimensions are known.
-      auto *parentBlock = allocateMemref.getOperation()->getBlock();
-      if (insertDealloc) {
-        auto dealloc = rewriter.create<DeallocOp>(loc, allocateMemref);
-        dealloc.getOperation()->moveBefore(&parentBlock->back());
-      }
-
-      alloc = allocateMemref;
-    }
-
-    rewriter.create<KrnlMemcpyOp>(loc, alloc, operands[0], tensorSize);
-    rewriter.replaceOp(op, alloc);
-
-    return matchSuccess();
-  }
-};
->>>>>>> 49dae74e
-
-struct ONNXGemmOpLowering : public ConversionPattern {
-  ONNXGemmOpLowering(MLIRContext *ctx)
-      : ConversionPattern(mlir::ONNXGemmOp::getOperationName(), 1, ctx) {}
-
-  PatternMatchResult
-  matchAndRewrite(Operation *op, ArrayRef<Value> operands,
-                  ConversionPatternRewriter &rewriter) const final {
-    auto tensorType = (*op->result_type_begin()).cast<TensorType>();
-    auto loc = op->getLoc();
-
-    Value A, B, C;
-    A = operands[0];
-    B = operands[1];
-    C = operands[2];
-
-    auto alphaAttr = FloatAttr::get(tensorType.getElementType(),
-        llvm::dyn_cast<ONNXGemmOp>(op).alpha().convertToFloat());
-    auto betaAttr = FloatAttr::get(tensorType.getElementType(),
-        llvm::dyn_cast<ONNXGemmOp>(op).beta().convertToFloat());
-    auto alpha = rewriter.create<ConstantOp>(loc, alphaAttr);
-    auto beta = rewriter.create<ConstantOp>(loc, betaAttr);
-
-    bool isTransA = (llvm::dyn_cast<ONNXGemmOp>(op).transA() != 0);
-    bool isTransB = (llvm::dyn_cast<ONNXGemmOp>(op).transB() != 0);
-
-    // Result type
-    auto memRefType = convertTensorToMemRef(tensorType);
-
-    // Insert an allocation and deallocation for the result of this operation.
-    Value alloc;
-    bool insertDealloc = checkInsertDealloc(op);
-    if (hasAllConstantDimensions(memRefType))
-      alloc = insertAllocAndDealloc(memRefType, loc, rewriter, insertDealloc);
-    else {
-      auto memRefShape = memRefType.getShape();
-      SmallVector<Value, 2> allocOperands;
-      if (memRefShape[0] < 0) {
-        auto dim = rewriter.create<DimOp>(loc, A, (isTransA) ? 1 : 0);
-        allocOperands.emplace_back(dim);
-      }
-      if (memRefShape[1] < 0) {
-        auto dim = rewriter.create<DimOp>(loc, B, (isTransB) ? 0 : 1);
-        allocOperands.emplace_back(dim);
-      }
-      alloc = rewriter.create<AllocOp>(loc, memRefType, allocOperands);
-      if (insertDealloc) {
-        auto *parentBlock = alloc.getDefiningOp()->getBlock();
-        auto dealloc = rewriter.create<DeallocOp>(loc, alloc);
-        dealloc.getOperation()->moveBefore(&parentBlock->back());
-      }
-    }
-
-    // Number of loops
-    auto memRefShape = memRefType.getShape();
-    int64_t numLoops = 3;
-
-    // Define loops.
-    std::vector<Value> originalLoops;
-    std::vector<Value> optimizedLoops;
-    Block *optimizationBlock = defineLoops(rewriter, loc, originalLoops,
-            optimizedLoops, numLoops);
-
-    // We have two Krnl loops:
-    // - Outer loop iterates over the output matrix dimensions, and
-    // - Reduction loop iterates over the reduction dimension.
-
-    // Outer loop
-    std::vector<Value> outerLoops, optimizedOuterLoops;
-    outerLoops.reserve(2);
-    optimizedOuterLoops.reserve(2);
-    for (int i = 0; i < 2; ++i) {
-      outerLoops.push_back(originalLoops[i]);
-      optimizedOuterLoops.push_back(optimizedLoops[i]);
-    }
-    KrnlIterateOperandPack outerPack(rewriter, outerLoops,
-                                      optimizedOuterLoops);
-    // Induction variables for the outer loops
-    for (int i = 0; i < 2; ++i)
-      addDimensionToPack(rewriter, loc, outerPack, alloc, i);
-
-    // Reduction loop
-    std::vector<Value> reductionLoops, optimizedReductionLoops;
-    reductionLoops.reserve(1);
-    optimizedReductionLoops.reserve(1);
-    reductionLoops.push_back(originalLoops[2]);
-    optimizedReductionLoops.push_back(optimizedLoops[2]);
-    KrnlIterateOperandPack reductionPack(rewriter, reductionLoops,
-                                         optimizedReductionLoops);
-    // Induction variable for the reduction dimension
-    // Try to find and use a static value from A or B first.
-    // If it failed then use a dynamic value.
-    auto ATy = A.getType().cast<MemRefType>();
-    auto BTy = B.getType().cast<MemRefType>();
-    int64_t K_A_Idx = (isTransA) ? 0 : 1;
-    int64_t K_B_Idx = (isTransB) ? 1 : 0;
-    reductionPack.pushConstantBound(0);
-    if (ATy.getShape()[K_A_Idx] != -1)
-        reductionPack.pushConstantBound(ATy.getShape()[K_A_Idx]);
-    else
-      if (BTy.getShape()[K_B_Idx] != -1)
-        reductionPack.pushConstantBound(BTy.getShape()[K_B_Idx]);
-      else
-        reductionPack.pushOperandBound(
-            rewriter.create<DimOp>(loc, B, K_B_Idx).getResult());
-
-    // Get run-time dimension information for unknown dimensions used for
-    // broadcasting.
-    // GemmOp supports unidirectional broadcasting from C to A*B.
-    // Hence, it must be enough to get broadcasting information for C only.
-    std::map<int, Value> broadcastedDimInfo;
-    auto shape = C.getType().cast<MemRefType>().getShape();
-    for (int i = 0; i < shape.size(); ++i) {
-      if (shape[i] < 0) {
-        auto dim = rewriter.create<DimOp>(loc, C, i).getResult();
-        auto one = rewriter.create<ConstantIndexOp>(loc, 1);
-        auto isBroadcasted =
-          rewriter.create<CmpIOp>(loc, CmpIPredicate::eq, dim, one);
-        broadcastedDimInfo.insert(std::make_pair(i, isBroadcasted));
-      }
-    }
-
-    auto outerIterateOp = rewriter.create<KrnlIterateOp>(loc, outerPack);
-
-    // Now perform the insertions into the body of the
-    // just generated instructions:
-
-    // No optimization
-    rewriter.setInsertionPointToEnd(optimizationBlock);
-    rewriter.create<KrnlReturnLoopsOp>(loc, originalLoops);
-
-    // Insert instructions inside the outer loop.
-    Block &outerIterationBlock = outerIterateOp.bodyRegion().front();
-    rewriter.setInsertionPointToStart(&outerIterationBlock);
-
-    // Induction variables
-    SmallVector<Value, 4> loopMNIVs;
-    for (auto arg : outerIterationBlock.getArguments()) {
-      loopMNIVs.emplace_back(arg);
-    }
-
-    // Initialize the output of A*B
-    auto zero = rewriter.create<ConstantOp>(
-        loc, FloatAttr::get(memRefType.getElementType(), 0));
-    rewriter.create<StoreOp>(loc, zero, alloc, loopMNIVs);
-
-    // Compute A*B
-    auto matmulIterateOp = rewriter.create<KrnlIterateOp>(loc, reductionPack);
-
-    // Compute beta*C, and add up to alpha*A*B (unidirectional broadcasting)
-    auto loopCIVs = getLoopIVsForBroadcasting(
-        loc, rewriter, loopMNIVs, C, broadcastedDimInfo);
-    auto loadedC = rewriter.create<LoadOp>(loc, C, loopCIVs);
-    auto loadedAB = rewriter.create<LoadOp>(loc, alloc, loopMNIVs);
-    auto alphaAB = rewriter.create<MulFOp>(loc, alpha, loadedAB);
-    auto betaC = rewriter.create<MulFOp>(loc, beta, loadedC);
-    auto Y = rewriter.create<AddFOp>(loc, alphaAB, betaC);
-    rewriter.create<StoreOp>(loc, Y, alloc, loopMNIVs);
-
-    // Insert instructions to do matrix multiplication: A*B
-    Block &matmulIterationBlock = matmulIterateOp.bodyRegion().front();
-    rewriter.setInsertionPointToStart(&matmulIterationBlock);
-
-    // Induction variables
-    SmallVector<Value, 4> loopKIVs, loopAIVs, loopBIVs;
-    for (auto arg : matmulIterationBlock.getArguments())
-      loopKIVs.emplace_back(arg);
-    if (isTransA) {
-      loopAIVs.emplace_back(loopKIVs[0]);
-      loopAIVs.emplace_back(loopMNIVs[0]);
-    } else {
-      loopAIVs.emplace_back(loopMNIVs[0]);
-      loopAIVs.emplace_back(loopKIVs[0]);
-    }
-    if (isTransB) {
-      loopBIVs.emplace_back(loopMNIVs[1]);
-      loopBIVs.emplace_back(loopKIVs[0]);
-    } else {
-      loopBIVs.emplace_back(loopKIVs[0]);
-      loopBIVs.emplace_back(loopMNIVs[1]);
-    }
-
-    // Matmul computation
-    auto loadedA = rewriter.create<LoadOp>(loc, A, loopAIVs);
-    auto loadedB = rewriter.create<LoadOp>(loc, B, loopBIVs);
-    auto loadedY = rewriter.create<LoadOp>(loc, alloc, loopMNIVs);
-    auto AB = rewriter.create<MulFOp>(loc, loadedA, loadedB);
-    auto accumulated = rewriter.create<AddFOp>(loc, loadedY, AB);
-    rewriter.create<StoreOp>(loc, accumulated, alloc, loopMNIVs);
-
-    rewriter.replaceOp(op, alloc);
-
-    return matchSuccess();
-  }
-};
-
-struct ONNXUnsqueezeOpLowering : public ConversionPattern {
-  ONNXUnsqueezeOpLowering(MLIRContext *ctx)
-      : ConversionPattern(mlir::ONNXUnsqueezeOp::getOperationName(), 1, ctx) {}
-
-  PatternMatchResult
-  matchAndRewrite(Operation *op, ArrayRef<Value> operands,
-                  ConversionPatternRewriter &rewriter) const final {
-    auto loc = op->getLoc();
-    auto tensorType = (*op->result_type_begin()).cast<TensorType>();
-    int outRank = tensorType.getRank();
-
-    // Assume that `axes` has been validated by shape inference.
-    // So, here we just get it.
-    ArrayAttr axisAttrs = llvm::dyn_cast<ONNXUnsqueezeOp>(op).axesAttr();
-    SmallVector<int, 4> axes;
-    for (auto axisAttr : axisAttrs.getValue()) {
-      int axis = axisAttr.cast<IntegerAttr>().getInt();
-      axis = axis >= 0 ? axis : (outRank + axis);
-      axes.emplace_back(axis);
-    }
-
-    // Insert an allocation and deallocation for the result of this operation.
-    auto memRefType = convertTensorToMemRef(tensorType);
-    Value alloc;
-
-    // Compute size in bytes.
-    Value tensorSize = rewriter.create<ConstantOp>(
-        loc, rewriter.getIntegerAttr(rewriter.getIntegerType(64),
-                                     getMemRefEltSizeInBytes(memRefType)));
-
-    bool insertDealloc = checkInsertDealloc(op);
-    auto memRefShape = memRefType.getShape();
-    if (hasAllConstantDimensions(memRefType)) {
-      alloc = insertAllocAndDealloc(memRefType, loc, rewriter, insertDealloc);
-      for (int i = 0; i < memRefShape.size(); ++i) {
-        Value dimVal = rewriter.create<ConstantOp>(
-            loc, rewriter.getIntegerAttr(rewriter.getIntegerType(64),
-                                         memRefShape[i]));
-        tensorSize = rewriter.create<MulIOp>(loc, tensorSize, dimVal);
-      }
-    } else {
-      // Unknown dimensions are always the operand's dimensions.
-      SmallVector<Value, 4> allocOperands;
-      for (int outIdx = 0, inIdx = 0; outIdx < memRefShape.size(); ++outIdx) {
-        Value dimVal = nullptr;
-        if (memRefShape[outIdx] < 0) {
-          Value index = rewriter.create<DimOp>(loc, operands[0], inIdx);
-          dimVal = rewriter.create<IndexCastOp>(
-              loc, index, rewriter.getIntegerType(64));
-          allocOperands.emplace_back(index);
-        } else {
-          dimVal = rewriter.create<ConstantOp>(
-              loc, rewriter.getIntegerAttr(rewriter.getIntegerType(64),
-                                           memRefShape[outIdx]));
-        }
-        tensorSize = rewriter.create<MulIOp>(loc, tensorSize, dimVal);
-        if (std::find(axes.begin(), axes.end(), outIdx) == axes.end())
-          inIdx++;
-      }
-      alloc = rewriter.create<AllocOp>(loc, memRefType, allocOperands);
-      auto *parentBlock = alloc.getDefiningOp()->getBlock();
-      if (insertDealloc) {
-        auto dealloc = rewriter.create<DeallocOp>(loc, alloc);
-        dealloc.getOperation()->moveBefore(&parentBlock->back());
-      }
-    }
-    rewriter.create<KrnlMemcpyOp>(loc, alloc, operands[0], tensorSize);
-    rewriter.replaceOp(op, alloc);
-    return matchSuccess();
-  }
-};
-
-struct ONNXTransposeOpLowering : public ConversionPattern {
-  ONNXTransposeOpLowering(MLIRContext *ctx)
-      : ConversionPattern(mlir::ONNXTransposeOp::getOperationName(), 1, ctx) {}
-
-  PatternMatchResult
-  matchAndRewrite(Operation *op, ArrayRef<Value> operands,
-                  ConversionPatternRewriter &rewriter) const final {
-    auto tensorType = (*op->result_type_begin()).cast<TensorType>();
-    auto loc = op->getLoc();
-    // Insert an allocation and deallocation for the result of this operation.
-    auto memRefType = convertTensorToMemRef(tensorType);
-    Value alloc;
-    bool insertDealloc = checkInsertDealloc(op);
-
-    if (hasAllConstantDimensions(memRefType))
-      alloc = insertAllocAndDealloc(memRefType, loc, rewriter, insertDealloc);
-    else
-      alloc = insertAllocAndDealloc(memRefType, loc, rewriter, insertDealloc,
-                                    {operands[0]});
-
-    // Number of loops
-    auto memRefShape = memRefType.getShape();
-    int64_t rank = memRefShape.size();
-
-    // Define loops.
-    std::vector<Value> originalLoops;
-    std::vector<Value> optimizedLoops;
-    Block *optimizationBlock = defineLoops(rewriter, loc, originalLoops,
-        optimizedLoops, rank);
-
-    KrnlIterateOperandPack pack(rewriter, originalLoops, optimizedLoops);
-    // Iterate over the loop nest using the input shape.
-    for (int i = 0; i < rank; ++i)
-      addDimensionToPack(rewriter, loc, pack, operands[0], i);
-
-    auto iterateOp = rewriter.create<KrnlIterateOp>(loc, pack);
-    Block &iterationBlock = iterateOp.bodyRegion().front();
-
-    // Now perform the insertions into the body of the
-    // just generated instructions:
-
-    // 1. Insert any optimizations in the KrnlOptimizeLoopsOp body.
-    rewriter.setInsertionPointToEnd(optimizationBlock);
-    // Return from KrnlOptimizeLoopsOp body.
-    // When no optimizations are present we just return the loops
-    // unchaged.
-    rewriter.create<KrnlReturnLoopsOp>(loc, originalLoops);
-
-    // 2. Insert instructions inside the KernelIterateOp body.
-    rewriter.setInsertionPointToStart(&iterationBlock);
-
-    // Handle the operation.
-
-    // Read perm attribute.
-    SmallVector<int, 4> perm;
-    auto permAttribute = llvm::dyn_cast<ONNXTransposeOp>(op).permAttr();
-    if (permAttribute) {
-      for (auto permVal : permAttribute.getValue())
-        perm.emplace_back(permVal.cast<IntegerAttr>().getInt());
-    } else {
-      // TODO: Remove when perm is guaranteed to be present (even for
-      // the default case). This means that perm was added by shape
-      // inference or another pass to contain the values corresponding
-      // to the default behavior of Transpose. 
-      for (int i = iterationBlock.getArguments().size()-1; i >= 0; i--)
-        perm.emplace_back(i);
-    }
-
-    SmallVector<Value, 4> inLoopIVs;
-    for (auto arg : iterationBlock.getArguments())
-      inLoopIVs.emplace_back(arg);
-
-    SmallVector<Value, 4> outLoopIVs;
-    for (int i=0; i<iterationBlock.getArguments().size(); ++i)
-      outLoopIVs.emplace_back(iterationBlock.getArguments()[perm[i]]);
-
-    auto inVal = rewriter.create<LoadOp>(loc, operands[0], inLoopIVs);
-    rewriter.create<StoreOp>(loc, inVal, alloc, outLoopIVs);
-
-    rewriter.replaceOp(op, alloc);
-
-    return matchSuccess();
-  }
-};
-
-struct ONNXIdentityOpLowering : public ConversionPattern {
-  ONNXIdentityOpLowering(MLIRContext *ctx)
-      : ConversionPattern(mlir::ONNXIdentityOp::getOperationName(), 1, ctx) {}
-
-  PatternMatchResult
-  matchAndRewrite(Operation *op, ArrayRef<Value> operands,
-                  ConversionPatternRewriter &rewriter) const final {
-    rewriter.replaceOp(op, operands[0]);
-    return matchSuccess();
-  }
-};
-
-struct ONNXConvNoBiasOpLowering : public ConversionPattern {
-  ONNXConvNoBiasOpLowering(MLIRContext *ctx)
-      : ConversionPattern(mlir::ONNXConvNoBiasOp::getOperationName(), 1, ctx) {}
-
-  PatternMatchResult
-  matchAndRewrite(Operation *op, ArrayRef<Value> operands,
-                  ConversionPatternRewriter &rewriter) const final {
-    auto tensorType = (*op->result_type_begin()).cast<TensorType>();
-    auto loc = op->getLoc();
-    // Insert an allocation and deallocation for the result of this operation.
-    auto memRefType = convertTensorToMemRef(tensorType);
-    Value alloc;
-    bool insertDealloc = checkInsertDealloc(op);
-    ONNXConvNoBiasOp convOp = llvm::dyn_cast<ONNXConvNoBiasOp>(op);
-
-    if (hasAllConstantDimensions(memRefType))
-      alloc = insertAllocAndDealloc(memRefType, loc, rewriter, insertDealloc);
-    else
-      alloc = insertAllocAndDealloc(memRefType, loc, rewriter, insertDealloc,
-                                    {operands[0]});
-
-    auto resultShape = memRefType.getShape();
-    auto inputShape = operands[0].getType().cast<MemRefType>().getShape();
-    auto kernelShape = operands[1].getType().cast<MemRefType>().getShape();
-
-    // R = ConvNoBias(D, K)
-    //
-    // The input/output shapes will look like this:
-    //
-    // D (NxCxHxW) x K (MxC/groupxKHxKW) -> R (NxMxRHxRW)
-    //
-    // M is a multiple of the number of groups:
-    //   M = group * kernelsPerGroup
-    //
-    // The loop nest will look as follows:
-    //
-    // strides = [s1, s2]
-    //
-    // kernelsPerGroup = M / group;
-    // for n = 0 .. N:
-    //   for g = 0 .. group:
-    //     for m = 0 .. kernelsPerGroup:
-    //       kernel = g * kernelsPerGroup + m;
-    //       for r1 = 0 .. RH:
-    //         for r2 = 0 .. RW:
-    //           R[n][kernel][r1][r2] = 0;
-    //           for c = 0 .. C/group:
-    //             for k1 = 0 .. KH:
-    //               for k2 = 0 .. KW:
-    //                 R[n][kernel][r1][r2] =
-    //                   D[n][g * (C / group) + c][s1 * r1 + k1][s2 * r2 + k2] *
-    //                   K[kernel][c][k1][k2];
-    //
-    // Naming:
-    //   n, g, m: outer loop nest indices
-    //   r1, r2: spatial loop nest indices
-    //   c, k1, k2: inner loop nest indices
-    //
-    // TODO: handle padding.
-    //
-    // In the general case:
-    //
-    // D (NxCxD1xD2x...xDdim) x K (MxC/groupxK1xK2x...xKdim)
-    //     -> R (NxMxR1xR2x...xRdim)
-    //
-    // The above loop nest can be adapted by increasing the number
-    // of r- and k-index loop i.e. r1 r2 and k1 k2 loops.
-
-    // Set up outermost loops: n g m r1 r2 ... rdim
-    // Skip g if group is 1.
-
-    // Before we start the iteration we need to compute the number of
-    // unsplit kernels and fetch the number of groups from the attribute
-    // list. Group is always a compilation constant.
-    int64_t group = convOp.group().getSExtValue();
-    // Compute the number of unsplit kernels. The number of kernels
-    // must be a multiple of the number of groups.
-    int64_t kernelsPerGroup = floor(kernelShape[0] / group);
-    auto kernelsPerGroupValue =
-        rewriter.create<ConstantIndexOp>(loc, kernelsPerGroup);
-    auto zero = rewriter.create<ConstantOp>(
-        loc, FloatAttr::get(memRefType.getElementType(), 0));
-    Value subchannels;
-    if (kernelShape[1] < 0) {
-      subchannels =
-          rewriter.create<DimOp>(loc, operands[1], 1).getResult();
-    } else {
-      subchannels = rewriter.create<ConstantIndexOp>(
-          loc, kernelShape[1]);
-    }
-
-    // 1. Define outer loops and emit empty optimization block:
-    int64_t nOuterLoops = (group > 1) ? 3 : 2;
-    std::vector<Value> outerLoops;
-    std::vector<Value> optimizedOuterLoops;
-    Block *optimizationBlock = defineLoops(rewriter, loc, outerLoops,
-        optimizedOuterLoops, nOuterLoops);
-
-    // Prepare iteration arguments over outer loop nest.
-    KrnlIterateOperandPack pack(
-        rewriter, outerLoops, optimizedOuterLoops);
-    //   for n = 0 .. N:
-    pack.pushConstantBound(0);
-    if (inputShape[0] < 0)
-      pack.pushOperandBound(
-          rewriter.create<DimOp>(loc, operands[0], 0).getResult());
-    else
-      pack.pushConstantBound(inputShape[0]);
-    //   for g = 0 .. N:
-    if (group > 1) {
-      pack.pushConstantBound(0);
-      pack.pushConstantBound(group);
-    }
-    //   for m = 0 .. kernelsPerGroup:
-    pack.pushConstantBound(0);
-    pack.pushConstantBound(kernelsPerGroup);
-    // Outer loop iteration.
-    auto iterateOp = rewriter.create<KrnlIterateOp>(loc, pack);
-    Block &outerIterationBlock = iterateOp.bodyRegion().front();
-    // Emit optimizations for outer loops:
-    rewriter.setInsertionPointToEnd(optimizationBlock);
-    rewriter.create<KrnlReturnLoopsOp>(loc, outerLoops);
-    rewriter.setInsertionPointToStart(&outerIterationBlock);
-    {
-      // 2. Emit the body of the outer loop nest.
-
-      // 2.1 Compute kernel order number: kernel = g * kernelsPerGroup + m;
-      // If group is not set then the value of the kernel ID is
-      // identical to that of the loop over kernels.
-      Value kernel = outerIterationBlock.getArguments()[1];
-      if (group > 1) {
-        // Middle loop is over groups and third loop is over the
-        // kernel identifiers in the current group.
-        auto kernelsOffset = rewriter.create<MulIOp>(loc,
-            outerIterationBlock.getArguments()[1],
-            kernelsPerGroupValue);
-        kernel = rewriter.create<AddIOp>(loc, kernelsOffset,
-            outerIterationBlock.getArguments()[2]);
-      }
-
-      // 2.2 Define spatial loops
-      int64_t nSpatialLoops = resultShape.size() - 2;
-      std::vector<Value> spatialLoops;
-      std::vector<Value> optimizedSpatialLoops;
-      Block *optSpatialLoopBlock = defineLoops(rewriter, loc, spatialLoops,
-        optimizedSpatialLoops, nSpatialLoops);
-
-      // 2.3 Prepare iteration arguments for spatial loop nest.
-      KrnlIterateOperandPack spatialPack(
-        rewriter, spatialLoops, optimizedSpatialLoops);
-      for (int i = 2; i < resultShape.size(); ++i)
-        addDimensionToPack(rewriter, loc, spatialPack, alloc, i);
-
-      // 2.4 Emit loop nest over output spatial dimensions.
-      //   for rX = 0 .. RX
-      auto spatialIterateOp =
-          rewriter.create<KrnlIterateOp>(loc, spatialPack);
-      Block &spatialIterationBlock = spatialIterateOp.bodyRegion().front();
-      // 2.5 Emit optimizations for outer loops:
-      rewriter.setInsertionPointToEnd(optSpatialLoopBlock);
-      rewriter.create<KrnlReturnLoopsOp>(loc, spatialLoops);
-      rewriter.setInsertionPointToStart(&spatialIterationBlock);
-      {
-        // 3. Emit the body of the spatial loop nest.
-        // 3.1 Emit: R[n][kernel][r1][r2] = 0;
-        SmallVector<Value, 4> resultIndices;
-        // n
-        resultIndices.emplace_back(outerIterationBlock.getArguments()[0]);
-        // kernel
-        resultIndices.emplace_back(kernel);
-        // rX
-        for (auto arg : spatialIterationBlock.getArguments())
-          resultIndices.emplace_back(arg);
-        // Store initializer value into output location.
-        rewriter.create<StoreOp>(loc, zero, alloc, resultIndices);
-
-        // 3.2 Define inner loops.
-        int64_t nInnerLoops = 1 + (kernelShape.size() - 2);
-        std::vector<Value> innerLoops;
-        std::vector<Value> optimizedInnerLoops;
-        Block *optInnerLoopBlock = defineLoops(rewriter, loc, innerLoops,
-            optimizedInnerLoops, nInnerLoops);
-
-        // 3.3 Prepare iteration arguments for inner loop nest.
-        KrnlIterateOperandPack innerPack(
-            rewriter, innerLoops, optimizedInnerLoops);
-        //   for c = 0 .. C/group
-        innerPack.pushConstantBound(0);
-        innerPack.pushConstantBound(kernelShape[1]);
-        //   for Kx = 0 .. KX
-        for (int i = 2; i < kernelShape.size(); ++i)
-          addDimensionToPack(rewriter, loc, innerPack, operands[1], i);
-
-        // 3.4 Emit inner loop nest.
-        auto innerIterateOp =
-            rewriter.create<KrnlIterateOp>(loc, innerPack);
-        Block &innerIterationBlock = innerIterateOp.bodyRegion().front();
-        // 3.5 Emit optimizations for outer loops:
-        rewriter.setInsertionPointToEnd(optInnerLoopBlock);
-        rewriter.create<KrnlReturnLoopsOp>(loc, innerLoops);
-        rewriter.setInsertionPointToStart(&innerIterationBlock);
-        {
-          // 4. Emit inner loop body
-          // R[n][kernel][r1][r2] =
-          //   D[n][g * (C / group) + c][s1 * r1 + k1][s2 * r2 + k2] *
-          //   K[kernel][c][k1][k2];
-
-          // 4.1 Prepare indices for accesing the data tensor.
-          SmallVector<Value, 4> dataIndices;
-          // n
-          dataIndices.emplace_back(outerIterationBlock.getArguments()[0]);
-          // g * (C / group) + c
-          Value channelDepth = innerIterationBlock.getArguments()[0];
-          if (group > 1)
-            channelDepth = rewriter.create<AddIOp>(loc, channelDepth,
-                rewriter.create<MulIOp>(loc, subchannels,
-                    outerIterationBlock.getArguments()[1]));
-          dataIndices.emplace_back(channelDepth);
-          // sX * rX + kX
-          auto stridesAttribute = convOp.stridesAttr();
-          // Read strides attribute
-          SmallVector<int, 4> strides;
-          if (stridesAttribute)
-            for (auto stride : stridesAttribute.getValue())
-              strides.emplace_back(stride.cast<IntegerAttr>().getInt());
-          for (int i = 0; i < kernelShape.size() - 2; ++i) {
-            Value spatialIndex = spatialIterationBlock.getArguments()[i];
-            // If strides are present then emit the correct access index.
-            if (stridesAttribute && strides[i] > 1)
-              spatialIndex = rewriter.create<MulIOp>(loc,
-                  rewriter.create<ConstantIndexOp>(loc, strides[i]),
-                  spatialIterationBlock.getArguments()[i]);
-            dataIndices.emplace_back(
-                rewriter.create<AddIOp>(loc, spatialIndex,
-                    innerIterationBlock.getArguments()[i+1]));
-          }
-
-          // 4.2 Prepare indices for accessing the kernel tensor.
-          SmallVector<Value, 4> kernelIndices;
-          // kernel
-          kernelIndices.emplace_back(kernel);
-          // c
-          kernelIndices.emplace_back(innerIterationBlock.getArguments()[0]);
-          // kX
-          for (int i = 0; i < kernelShape.size() - 2; ++i)
-            kernelIndices.emplace_back(
-                innerIterationBlock.getArguments()[i+1]);
-
-          // 4.3 Compute convolution.
-          auto loadData =
-              rewriter.create<LoadOp>(loc, operands[0], dataIndices);
-          auto loadKernel =
-              rewriter.create<LoadOp>(loc, operands[1], kernelIndices);
-          auto loadPartialSum =
-              rewriter.create<LoadOp>(loc, alloc, resultIndices);
-          Value result = rewriter.create<AddFOp>(loc, loadPartialSum,
-              rewriter.create<MulFOp>(loc, loadData, loadKernel));
-          // 4.4 Store computed value into output location.
-          rewriter.create<StoreOp>(loc, result, alloc, resultIndices);
-        }
-      }
-    }
-    rewriter.replaceOp(op, alloc);
-
-    return matchSuccess();
-  }
-};
-
-//===----------------------------------------------------------------------===//
-// Reduction ops lowering to Krnl dialect.
-//===----------------------------------------------------------------------===//
-template <typename ONNXReductionOp>
-struct ONNXReductionOpLowering : public ConversionPattern {
-  ONNXReductionOpLowering(MLIRContext *ctx)
-      : ConversionPattern(ONNXReductionOp::getOperationName(), 1, ctx) {}
-
-  PatternMatchResult
-  matchAndRewrite(Operation *op, ArrayRef<Value> operands,
-                  ConversionPatternRewriter &rewriter) const final {
-    /*
-     * Condition: reduction function must be associative and commutative.
-     *
-     * Example 1 (here, reduction function is `+`):
-     * Induction variables: (i0, i1, i2)
-     * axes = [0, 2]
-     * keepdims = true
-     * krnl.iterate() with (i0, i1, i2) {
-     *   Y(0, i1, 0) += X(i0, i1, i2)
-     * }
-     *
-     * Example 2 (here, reduction function is `+`):
-     * Induction variables: (i0, i1, i2)
-     * axes = [0, 2]
-     * keepdims = false
-     * krnl.iterate() with (i0, i1, i2) {
-     *   Y(i1) += X(i0, i1, i2)
-     * }
-     *
-    */
-    auto loc = op->getLoc();
-    auto memRefInType = operands[0].getType().cast<MemRefType>();
-    auto memRefInShape = memRefInType.getShape();
-    auto tensorOutType = (*op->result_type_begin()).cast<TensorType>();
-    int64_t inRank = memRefInType.getRank();
-    int64_t outRank = tensorOutType.getRank();
-
-    // Get attributes
-    ArrayAttr axisAttrs = llvm::dyn_cast<ONNXReductionOp>(op).axesAttr();
-    std::vector<int64_t> axes;
-    if (axisAttrs) {
-      for (auto axisAttr : axisAttrs.getValue()) {
-        int64_t axis = axisAttr.cast<IntegerAttr>().getInt();
-        axis = axis >= 0 ? axis : (inRank + axis);
-        assert(axis >= -inRank && axis <= inRank - 1);
-        if (std::find(axes.begin(), axes.end(), axis) == axes.end())
-          axes.push_back(axis);
-      }
-    } else {
-      for (decltype(inRank) i = 0; i < inRank; ++i) {
-        axes.push_back(i);
-      }
-    }
-    // KeepDims
-    auto keepdims =
-        llvm::dyn_cast<ONNXReductionOp>(op).keepdims();
-    bool isKeepdims = (keepdims == 1) ? true : false;
-
-    // Get type information
-    auto memRefOutType = convertTensorToMemRef(tensorOutType);
-    auto memRefOutShape = memRefOutType.getShape();
-    auto elementOutType = memRefOutType.getElementType();
-    std::map<int64_t, int64_t> outInDimMap =
-        getReductionMapping(memRefInType, axes, isKeepdims);
-
-    // Insert an allocation and deallocation for the result of this operation.
-    Value alloc;
-    bool insertDealloc = checkInsertDealloc(op);
-    if (hasAllConstantDimensions(memRefOutType)) {
-      alloc = insertAllocAndDealloc(memRefOutType, loc, rewriter, insertDealloc);
-    } else {
-      SmallVector<Value, 2> allocOperands;
-      for (decltype(outRank) i = 0; i < outRank; ++i) {
-        if (memRefOutShape[i] < 0) {
-          auto dim = rewriter.create<DimOp>(loc, operands[0], outInDimMap[i]);
-          allocOperands.push_back(dim);
-        }
-      }
-      alloc = rewriter.create<AllocOp>(loc, memRefOutType, allocOperands);
-      if (insertDealloc) {
-        auto *parentBlock = alloc.getDefiningOp()->getBlock();
-        auto dealloc = rewriter.create<DeallocOp>(loc, alloc);
-        dealloc.getOperation()->moveBefore(&parentBlock->back());
-      }
-    }
-
-    // There are two Krnl loops:
-    // - One to initialize the result memref, and
-    // - One to do reduction
-
-    // Define loops to initialize the result.
-    std::vector<Value> originalLoopsInit;
-    std::vector<Value> optimizedLoopsInit;
-    Block *optimizationBlockInit = defineLoops(rewriter, loc, originalLoopsInit,
-            optimizedLoopsInit, outRank);
-
-    // Iteration information
-    KrnlIterateOperandPack packInit(rewriter, originalLoopsInit,
-        optimizedLoopsInit);
-    for (decltype(outRank) i = 0; i < outRank; ++i) {
-      addDimensionToPack(rewriter, loc, packInit, alloc, i);
-    }
-    auto iterateOpInit = rewriter.create<KrnlIterateOp>(loc, packInit);
-    Block &iterationBlockInit = iterateOpInit.bodyRegion().front();
-
-    // Perform the insertions into the body of the initialization loop.
-    // No optimization
-    rewriter.setInsertionPointToEnd(optimizationBlockInit);
-    rewriter.create<KrnlReturnLoopsOp>(loc, originalLoopsInit);
-
-    // Insert instructions inside the KernelIterateOp body.
-    rewriter.setInsertionPointToStart(&iterationBlockInit);
-
-    // Handle the operation:
-    SmallVector<Value, 4> loopIVs;
-    for (auto arg : iterationBlockInit.getArguments()) {
-      loopIVs.push_back(arg);
-    }
-
-    Value identity;
-    if (elementOutType.isa<FloatType>()) {
-      identity = rewriter.create<ConstantOp>(
-          loc, FloatAttr::get(elementOutType,
-                              getIdentityValue<float, ONNXReductionOp>()));
-    } else if (elementOutType.isa<IntegerType>()) {
-      identity = rewriter.create<ConstantOp>(
-          loc, IntegerAttr::get(elementOutType,
-                                getIdentityValue<int, ONNXReductionOp>()));
-    } else {
-      emitError(loc, "unsupported element type");
-    }
-    rewriter.create<StoreOp>(loc, identity, alloc, loopIVs);
-
-    // Define an Krnl loop to do reduction.
-    rewriter.setInsertionPointAfter(iterateOpInit);
-    std::vector<Value> originalLoops, optimizedLoops;
-    Block *optimizationBlock = defineLoops(rewriter, loc, originalLoops,
-            optimizedLoops, inRank);
-    // Iteration information
-    KrnlIterateOperandPack pack(rewriter, originalLoops, optimizedLoops);
-    for (decltype(inRank) i = 0; i < inRank; ++i) {
-      addDimensionToPack(rewriter, loc, pack, operands[0], i);
-    }
-    auto iterateOp = rewriter.create<KrnlIterateOp>(loc, pack);
-    Block &iterationBlock = iterateOp.bodyRegion().front();
-
-    // Perform the insertions into the body of the reduction loop.
-    // No optimization
-    rewriter.setInsertionPointToEnd(optimizationBlock);
-    rewriter.create<KrnlReturnLoopsOp>(loc, originalLoops);
-
-    // Insert instructions inside the KernelIterateOp body.
-    rewriter.setInsertionPointToStart(&iterationBlock);
-
-    // Handle the operation:
-    SmallVector<Value, 4> inLoopIVs, outLoopIVs;
-    auto args = iterationBlock.getArguments();
-    for (int i = 0; i < args.size(); ++i) {
-      inLoopIVs.push_back(args[i]);
-    }
-    Value zeroIndex = nullptr;
-    for (decltype(inRank) i = 0; i < outRank; ++i) {
-      if (outInDimMap.find(i) != outInDimMap.end()) {
-        outLoopIVs.push_back(inLoopIVs[outInDimMap[i]]);
-      } else {
-        if (zeroIndex) {
-          outLoopIVs.push_back(zeroIndex);
-        } else {
-          zeroIndex = rewriter.create<ConstantIndexOp>(loc, 0);
-          outLoopIVs.push_back(zeroIndex);
-        }
-      }
-    }
-
-    Value next, accumulated;
-    next = rewriter.create<LoadOp>(loc, operands[0], inLoopIVs);
-    accumulated = rewriter.create<LoadOp>(loc, alloc, outLoopIVs);
-    accumulated = mapToLowerScalarOp<ONNXReductionOp>(
-        op, memRefOutType.getElementType(), {accumulated, next}, rewriter);
-    rewriter.create<StoreOp>(loc, accumulated, alloc, outLoopIVs);
-
-    rewriter.replaceOp(op, alloc);
-    return matchSuccess();
-  }
-};
+#include "src/pass/lower_frontend_to_krnl/tensor/unsqueeze.inc"
+#include "src/pass/lower_frontend_to_krnl/tensor/transpose.inc"
+#include "src/pass/lower_frontend_to_krnl/tensor/identity.inc"
+// Neural network
+#include "src/pass/lower_frontend_to_krnl/nn/conv.inc"
 
 //===----------------------------------------------------------------------===//
 // EntryPoint Op lowering to Krnl Entry Point.
@@ -2333,50 +494,21 @@
   populateFuncOpTypeConversionPattern(patterns, &getContext(),
                                       tensor_to_memref_converter);
 
-  // Frontent operation lowering.
-<<<<<<< HEAD
+  // Frontend operation lowering.
+  // Math
   populateLoweringONNXElementwiseOpPattern(patterns, &getContext());
+  populateLoweringONNXGemmOpPattern(patterns, &getContext());
+  populateLoweringONNXReductionOpPattern(patterns, &getContext());
+  populateLoweringONNXSoftmaxOpPattern(patterns, &getContext());
+  // Tensor
   populateLoweringONNXReshapeOpPattern(patterns, &getContext());
-  populateLoweringONNXSoftmaxOpPattern(patterns, &getContext());
+  populateLoweringONNXUnsqueezeOpPattern(patterns, &getContext());
+  populateLoweringONNXTransposeOpPattern(patterns, &getContext());
+  populateLoweringONNXIdentityOpPattern(patterns, &getContext());
+  // Neural network
+  populateLoweringONNXConvOpPattern(patterns, &getContext());
+  // Entry point
   patterns.insert<ONNXEntryPointLowering>(&getContext());
-=======
-  patterns.insert<ONNXElementwiseUnaryOpLowering<mlir::ONNXExpOp>,
-                  ONNXElementwiseUnaryOpLowering<mlir::ONNXTanhOp>,
-                  ONNXElementwiseUnaryOpLowering<mlir::ONNXSinhOp>,
-                  ONNXElementwiseUnaryOpLowering<mlir::ONNXCoshOp>,
-                  ONNXElementwiseUnaryOpLowering<mlir::ONNXCosOp>,
-                  ONNXElementwiseUnaryOpLowering<mlir::ONNXLogOp>,
-                  ONNXElementwiseUnaryOpLowering<mlir::ONNXSigmoidOp>,
-                  ONNXElementwiseUnaryOpLowering<mlir::ONNXHardSigmoidOp>,
-                  ONNXElementwiseUnaryOpLowering<mlir::ONNXEluOp>,
-                  ONNXElementwiseUnaryOpLowering<mlir::ONNXReluOp>,
-                  ONNXElementwiseUnaryOpLowering<mlir::ONNXLeakyReluOp>,
-                  ONNXElementwiseUnaryOpLowering<mlir::ONNXSeluOp>,
-                  ONNXElementwiseUnaryOpLowering<mlir::ONNXReciprocalOp>,
-                  ONNXElementwiseUnaryOpLowering<mlir::ONNXSoftplusOp>,
-                  ONNXElementwiseUnaryOpLowering<mlir::ONNXSoftsignOp>,
-                  ONNXElementwiseUnaryOpLowering<mlir::ONNXSqrtOp>,
-                  ONNXElementwiseUnaryOpLowering<mlir::ONNXSignOp>,
-                  ONNXElementwiseVariadicOpLowering<mlir::ONNXAddOp>,
-                  ONNXElementwiseVariadicOpLowering<mlir::ONNXMulOp>,
-                  ONNXElementwiseVariadicOpLowering<mlir::ONNXDivOp>,
-                  ONNXElementwiseVariadicOpLowering<mlir::ONNXSubOp>,
-                  ONNXElementwiseVariadicOpLowering<mlir::ONNXAndOp>,
-                  ONNXElementwiseVariadicOpLowering<mlir::ONNXOrOp>,
-                  ONNXElementwiseVariadicOpLowering<mlir::ONNXXorOp>,
-                  ONNXElementwiseVariadicOpLowering<mlir::ONNXSumOp>,
-                  ONNXElementwiseVariadicOpLowering<mlir::ONNXMaxOp>,
-                  ONNXElementwiseVariadicOpLowering<mlir::ONNXMinOp>,
-                  ONNXReshapeOpLowering, ONNXEntryPointLowering,
-                  ONNXReductionOpLowering<mlir::ONNXReduceMaxOp>,
-                  ONNXReductionOpLowering<mlir::ONNXReduceMinOp>,
-                  ONNXReductionOpLowering<mlir::ONNXReduceProdOp>,
-                  ONNXReductionOpLowering<mlir::ONNXReduceSumOp>,
-                  ONNXSoftmaxOpLowering, ONNXGemmOpLowering,
-                  ONNXUnsqueezeOpLowering, ONNXTransposeOpLowering,
-                  ONNXIdentityOpLowering, ONNXConvNoBiasOpLowering
-                  >(&getContext());
->>>>>>> 49dae74e
 
   // With the target and rewrite patterns defined, we can now attempt the
   // conversion. The conversion will signal failure if any of our `illegal`
