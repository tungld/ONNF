--- conflicted
+++ resolved
@@ -1176,15 +1176,9 @@
   }
 };
 
-<<<<<<< HEAD
 struct ONNXMatMulOpLowering : public ConversionPattern {
   ONNXMatMulOpLowering(MLIRContext *ctx)
       : ConversionPattern(mlir::ONNXMatMulOp::getOperationName(), 1, ctx) {}
-=======
-struct ONNXGemmOpLowering : public ConversionPattern {
-  ONNXGemmOpLowering(MLIRContext *ctx)
-      : ConversionPattern(mlir::ONNXGemmOp::getOperationName(), 1, ctx) {}
->>>>>>> 6959cf45
 
   PatternMatchResult
   matchAndRewrite(Operation *op, ArrayRef<Value> operands,
@@ -1192,27 +1186,10 @@
     auto tensorType = (*op->result_type_begin()).cast<TensorType>();
     auto loc = op->getLoc();
 
-<<<<<<< HEAD
     Value A = operands[0];
     Value B = operands[1];
     auto AShape = A.getType().cast<MemRefType>().getShape();
     auto BShape = B.getType().cast<MemRefType>().getShape();
-=======
-    Value A, B, C;
-    A = operands[0];
-    B = operands[1];
-    C = operands[2];
-
-    auto alphaAttr = FloatAttr::get(tensorType.getElementType(),
-        llvm::dyn_cast<ONNXGemmOp>(op).alpha().convertToFloat());
-    auto betaAttr = FloatAttr::get(tensorType.getElementType(),
-        llvm::dyn_cast<ONNXGemmOp>(op).beta().convertToFloat());
-    auto alpha = rewriter.create<ConstantOp>(loc, alphaAttr);
-    auto beta = rewriter.create<ConstantOp>(loc, betaAttr);
-
-    bool isTransA = (llvm::dyn_cast<ONNXGemmOp>(op).transA() != 0);
-    bool isTransB = (llvm::dyn_cast<ONNXGemmOp>(op).transB() != 0);
->>>>>>> 6959cf45
 
     // Result type
     auto memRefType = convertTensorToMemRef(tensorType);
@@ -1224,7 +1201,6 @@
       alloc = insertAllocAndDealloc(memRefType, loc, rewriter, insertDealloc);
     else {
       auto memRefShape = memRefType.getShape();
-<<<<<<< HEAD
       SmallVector<Value, 4> allocOperands;
       if (AShape.size() == 1 && BShape.size() == 1) {
         // Both arguments are 1-D
@@ -1311,7 +1287,47 @@
       alloc = rewriter.create<AllocOp>(loc, memRefType, allocOperands);
     }
 
-=======
+    rewriter.replaceOp(op, alloc);
+
+    return matchSuccess();
+  }
+};
+
+struct ONNXGemmOpLowering : public ConversionPattern {
+  ONNXGemmOpLowering(MLIRContext *ctx)
+      : ConversionPattern(mlir::ONNXGemmOp::getOperationName(), 1, ctx) {}
+
+  PatternMatchResult
+  matchAndRewrite(Operation *op, ArrayRef<Value> operands,
+                  ConversionPatternRewriter &rewriter) const final {
+    auto tensorType = (*op->result_type_begin()).cast<TensorType>();
+    auto loc = op->getLoc();
+
+    Value A, B, C;
+    A = operands[0];
+    B = operands[1];
+    C = operands[2];
+
+    auto alphaAttr = FloatAttr::get(tensorType.getElementType(),
+        llvm::dyn_cast<ONNXGemmOp>(op).alpha().convertToFloat());
+    auto betaAttr = FloatAttr::get(tensorType.getElementType(),
+        llvm::dyn_cast<ONNXGemmOp>(op).beta().convertToFloat());
+    auto alpha = rewriter.create<ConstantOp>(loc, alphaAttr);
+    auto beta = rewriter.create<ConstantOp>(loc, betaAttr);
+
+    bool isTransA = (llvm::dyn_cast<ONNXGemmOp>(op).transA() != 0);
+    bool isTransB = (llvm::dyn_cast<ONNXGemmOp>(op).transB() != 0);
+
+    // Result type
+    auto memRefType = convertTensorToMemRef(tensorType);
+
+    // Insert an allocation and deallocation for the result of this operation.
+    Value alloc;
+    bool insertDealloc = checkInsertDealloc(op);
+    if (hasAllConstantDimensions(memRefType))
+      alloc = insertAllocAndDealloc(memRefType, loc, rewriter, insertDealloc);
+    else {
+      auto memRefShape = memRefType.getShape();
       SmallVector<Value, 2> allocOperands;
       if (memRefShape[0] < 0) {
         auto dim = rewriter.create<DimOp>(loc, A, (isTransA) ? 1 : 0);
@@ -1484,15 +1500,12 @@
     auto accumulated = rewriter.create<AddFOp>(loc, loadedY, AB);
     rewriter.create<StoreOp>(loc, accumulated, alloc, loopMNIVs);
 
->>>>>>> 6959cf45
     rewriter.replaceOp(op, alloc);
 
     return matchSuccess();
   }
 };
 
-<<<<<<< HEAD
-=======
 struct ONNXUnsqueezeOpLowering : public ConversionPattern {
   ONNXUnsqueezeOpLowering(MLIRContext *ctx)
       : ConversionPattern(mlir::ONNXUnsqueezeOp::getOperationName(), 1, ctx) {}
@@ -1565,7 +1578,6 @@
   }
 };
 
->>>>>>> 6959cf45
 //===----------------------------------------------------------------------===//
 // EntryPoint Op lowering to Krnl Entry Point.
 //===----------------------------------------------------------------------===//
@@ -1694,12 +1706,8 @@
                   ONNXElementwiseVariadicOpLowering<mlir::ONNXMaxOp>,
                   ONNXElementwiseVariadicOpLowering<mlir::ONNXMinOp>,
                   ONNXReshapeOpLowering, ONNXEntryPointLowering,
-<<<<<<< HEAD
-                  ONNXSoftmaxOpLowering, ONNXMatMulOpLowering>(&getContext());
-=======
                   ONNXSoftmaxOpLowering, ONNXGemmOpLowering,
-                  ONNXUnsqueezeOpLowering>(&getContext());
->>>>>>> 6959cf45
+                  ONNXUnsqueezeOpLowering, ONNXMatMulOpLowering>(&getContext());
 
   // With the target and rewrite patterns defined, we can now attempt the
   // conversion. The conversion will signal failure if any of our `illegal`
