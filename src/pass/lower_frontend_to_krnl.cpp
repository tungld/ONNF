--- conflicted
+++ resolved
@@ -337,7 +337,6 @@
 };
 
 template <>
-<<<<<<< HEAD
 struct ScalarOp<ONNXReduceProdOp> {
   using FOp = MulFOp;
   using IOp = MulIOp;
@@ -347,11 +346,12 @@
 struct ScalarOp<ONNXReduceSumOp> {
   using FOp = AddFOp;
   using IOp = AddIOp;
-=======
+};
+
+template <>
 struct ScalarOp<ONNXSqrtOp> {
   using FOp = KrnlSqrtOp;
   using IOp = KrnlSqrtOp; // not use
->>>>>>> 195bf9d1
 };
 
 template <typename ElementwiseNaryOp>
