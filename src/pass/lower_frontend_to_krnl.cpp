//====- lower_frontend_to_krnl.cpp - Frontend dialects to Krnl lowering ---===//
//
// Copyright 2019 The IBM Research Authors.
//
// =============================================================================
//
// This file implements the lowering of frontend operations to a combination of
// Krnl IR and standard operations.
//
//===----------------------------------------------------------------------===//
#include <map>

#include "mlir/Dialect/AffineOps/AffineOps.h"
#include "mlir/Dialect/StandardOps/Ops.h"
#include "mlir/Pass/Pass.h"
#include "mlir/Transforms/DialectConversion.h"
#include "llvm/ADT/ArrayRef.h"
#include "llvm/ADT/Sequence.h"

#include "src/dialect/krnl/krnl_helper.hpp"
#include "src/dialect/krnl/krnl_ops.hpp"
#include "src/dialect/onnx/onnx_ops.hpp"
#include "src/pass/passes.hpp"

using namespace mlir;

//===----------------------------------------------------------------------===//
// FrontendToAffine RewritePatterns
//===----------------------------------------------------------------------===//

/// Check is all dimensions are known at compile time.
static bool hasAllConstantDimensions(MemRefType type) {
  auto memRefShape = type.getShape();
  for (int i = 0; i < memRefShape.size(); ++i)
    if (memRefShape[i] < 0)
      return false;
  return true;
}

/// Get the corresponding MemRefType of a given TensorType/MemRefType.
static MemRefType convertToMemRefType(Type type) {
  MemRefType memRefType;
  auto tensorType = type.dyn_cast<TensorType>();
  if (tensorType) {
    assert(tensorType.hasRank() && "expected only ranked shapes");
    memRefType =
        MemRefType::get(tensorType.getShape(), tensorType.getElementType());
  } else {
    memRefType = type.dyn_cast<MemRefType>();
  }
  return memRefType;
}

/// Insert an allocation and deallocation for the given MemRefType.
static Value insertAllocAndDealloc(MemRefType type, Location loc,
                                   PatternRewriter &rewriter,
                                   bool insertDealloc,
                                   ArrayRef<Value> operands = {}) {
  // Put together alloc operands for any dynamic dimensions of the memref.
  AllocOp alloc;
  if (!operands.empty()) {
    auto memRefShape = type.getShape();
    auto rank = memRefShape.size();

    std::map<int, Value> fromOperands;
    for (int reversedIdx = 0; reversedIdx < rank; ++reversedIdx) {
      int memRefDimIdx = rank - 1 - reversedIdx;
      if (memRefShape[memRefDimIdx] < 0) { // unknown dimension
        Value maxDim = nullptr;
        for (int i = 0; i < operands.size(); i++) {
          auto operandShape =
              operands[i].getType().cast<MemRefType>().getShape();
          int operandDimIdx = operandShape.size() - 1 - reversedIdx;

          if (operandDimIdx < 0)
            continue;

          // In case of operations with broadcasting, the dimension of the
          // alloc result is the maximum size along each dimension of the
          // operands.
          auto operandDim =
              rewriter.create<DimOp>(loc, operands[i], operandDimIdx);
          if (maxDim) {
            auto maxCondition = rewriter.create<CmpIOp>(loc, CmpIPredicate::sgt,
                                                        operandDim, maxDim);
            maxDim = rewriter.create<SelectOp>(loc, maxCondition, operandDim,
                                               maxDim);
          } else {
            maxDim = operandDim;
          }
        }
        fromOperands.insert(std::make_pair(memRefDimIdx, maxDim));
      }
    }

    SmallVector<Value, 4> allocOperands;
    for (int i = 0; i < rank; ++i)
      if (memRefShape[i] < 0)
        allocOperands.push_back(fromOperands[i]);
    alloc = rewriter.create<AllocOp>(loc, type, allocOperands);
  } else {
    alloc = rewriter.create<AllocOp>(loc, type);
  }

  // Make sure to allocate at the beginning of the block if
  // all dimensions are known.
  auto *parentBlock = alloc.getOperation()->getBlock();
  if (hasAllConstantDimensions(type))
    alloc.getOperation()->moveBefore(&parentBlock->front());

  if (insertDealloc) {
    auto dealloc = rewriter.create<DeallocOp>(loc, alloc);
    dealloc.getOperation()->moveBefore(&parentBlock->back());
  }

  return alloc;
}

// Determine if current function returns the result value of the
// current op being lowered. If it does then dealloc should not be
// inserted.
static bool checkInsertDealloc(Operation *currentOp) {
  auto parentBlock = currentOp->getBlock();

  bool insertDealloc = true;
  parentBlock->walk([&insertDealloc, currentOp](ReturnOp op) {
    assert(currentOp->getNumResults() < 2 &&
           "No more than one result supported (for now).");
    // If there is at least one result to investigate.
    if (currentOp->getNumResults() > 0) {
      auto result = currentOp->getResult(0);
      for (const auto &operand : op.getOperands())
        if (operand == result)
          insertDealloc = false;
    }
  });

  return insertDealloc;
}

// Create a mapping from result type's dimensions to input type's dimensions,
// given that the result type is the result of a reduction op over the input
// type.
std::map<int64_t, int64_t>
getReductionMapping(MemRefType inputTy, ArrayRef<int64_t> axes, bool keepdims) {
  std::map<int64_t, int64_t> OutInDimMap;
  int64_t rank = inputTy.getRank();

  // Mark reduction axes.
  std::vector<bool> isReductionAxis;
  for (decltype(rank) i = 0; i < rank; ++i) {
    if (std::find(axes.begin(), axes.end(), i) != axes.end())
      isReductionAxis.push_back(true);
    else
      isReductionAxis.push_back(false);
  }

  for (decltype(rank) inIndex = 0, outIndex = 0; inIndex < rank; ++inIndex) {
    // If it is a reduction axis, there is no relationship among dimensions.
    if (isReductionAxis[inIndex]) {
      if (keepdims)
        outIndex++;
    } else {
      OutInDimMap.insert(std::make_pair(outIndex, inIndex));
      outIndex++;
    }
  }

  return OutInDimMap;
}

// Add bounds associated with the op operand to the KRNL iteration pack.
// Dynamic dimenions are supported.
static void addDimensionToPack(ConversionPatternRewriter &rewriter,
    Location loc, KrnlIterateOperandPack &pack, Value operand, int index) {
  auto shape = operand.getType().cast<MemRefType>().getShape();
  if (shape[index] < 0) {
    pack.pushConstantBound(0);
    pack.pushOperandBound(
        rewriter.create<DimOp>(loc, operand, index).getResult());
  } else {
    pack.pushConstantBound(0);
    pack.pushConstantBound(shape[index]);
  }
}

// Function that defines the KRNL dialect loops and their respective
// optimized version.
static KrnlOptimizeLoopsOp emitOptimizedLoops(
    ConversionPatternRewriter &rewriter, Location loc,
    std::vector<Value> &loops, std::vector<Value> &optimizedLoops,
    int64_t numLoops) {
  // Define loops.
  auto loopsOp = rewriter.create<KrnlDefineLoopsOp>(loc, numLoops);
  loops.reserve(numLoops);
  for (auto result : loopsOp.getResults())
    loops.push_back(result);

  // Define optimized version of the loops.
  auto optimizedLoopsOp = rewriter.create<KrnlOptimizeLoopsOp>(loc, numLoops);
  optimizedLoops.reserve(numLoops);
  for (auto result : optimizedLoopsOp.getResults())
    optimizedLoops.push_back(result);

  return optimizedLoopsOp;
}

// Function that emits the loops and their optimized version.
// The function returns a reference to the inner optimization block.
static Block* defineLoops(ConversionPatternRewriter &rewriter,
    Location loc, std::vector<Value> &loops,
    std::vector<Value> &optimizedLoops, int64_t numLoops) {
  KrnlOptimizeLoopsOp optimizedLoopsOp = emitOptimizedLoops(
      rewriter, loc, loops, optimizedLoops, numLoops);
  return &optimizedLoopsOp.region().front();
}

// Function which emits a basic set of loops and optimized loops
// for a given operation argument. A reference to the loop optimization
// block is returned in the last argument of the function.
static void emitKrnlLoopsAndIterationForOperand(
    ConversionPatternRewriter &rewriter, Location loc,
    Value operand, std::vector<Value> &originalLoops,
    KrnlOptimizeLoopsOp &optimizedLoopsOp, KrnlIterateOp &iterateOp) {
  // Operand shape.
  auto shape = operand.getType().cast<MemRefType>().getShape();

  // Number of loops.
  int64_t rank = shape.size();

  // Define loops and optimized loops.
  std::vector<Value> optimizedLoops;
  optimizedLoopsOp = emitOptimizedLoops(rewriter, loc, originalLoops,
      optimizedLoops, rank);

  KrnlIterateOperandPack pack(rewriter, originalLoops, optimizedLoops);
  // Iterate over the loop nest.
  for (int i = 0; i < rank; ++i)
    addDimensionToPack(rewriter, loc, pack, operand, i);

  iterateOp = rewriter.create<KrnlIterateOp>(loc, pack);
}

unsigned getMemRefEltSizeInBytes(MemRefType memRefType) {
  auto elementType = memRefType.getElementType();

  unsigned sizeInBits;
  if (elementType.isIntOrFloat()) {
    sizeInBits = elementType.getIntOrFloatBitWidth();
  } else {
    auto vectorType = elementType.cast<VectorType>();
    sizeInBits =
        vectorType.getElementTypeBitWidth() * vectorType.getNumElements();
  }
  return llvm::divideCeil(sizeInBits, 8);
}

// Get run-time dimension information for unknown dimensions used for
// broadcasting.
std::map<int, std::map<int, Value>>
getBroadcastedDimInfo(Location loc, ConversionPatternRewriter &rewriter,
                      MemRefType memRefType, ArrayRef<Value> operands) {
  auto memRefShape = memRefType.getShape();
  int64_t rank = memRefShape.size();
  // For unknown dimensions, we need to get dimension values at runtime in
  // order to do broadcasting.
  std::map<int, std::map<int, Value>> DimInfo;
  // For each result dimension, compute the number of sharing operands.
  // Sharing operands are operands sharing the same index (counting from the
  // rightmost to the leftmost) for a given dimension.
  std::map<int, int> sharedDimCount;
  for (int reversedIdx = 0; reversedIdx < rank; ++reversedIdx) {
    int dimIdx = rank - 1 - reversedIdx;
    sharedDimCount[dimIdx] = 0;
    for (int i = 0; i < operands.size(); ++i) {
      auto shape = operands[i].getType().cast<MemRefType>().getShape();
      if (reversedIdx <= shape.size() - 1)
        sharedDimCount[dimIdx]++;
    }
  }
  // An unknown dimension can have a value of 1 or N (N > 1).
  // If its value is 1, it is broadcasted dimension.
  // Otherwise, non-broadcasted dimension.
  // We only care about unknown dimensions whose number of sharing operands is
  // more than one, since they are potentially broadcasted dimensions.
  for (int i = 0; i < operands.size(); ++i) {
    std::map<int, Value> broadcastedDims;
    auto shape = operands[i].getType().cast<MemRefType>().getShape();
    int size = shape.size();
    for (int j = 0; j < shape.size(); ++j) {
      if (shape[j] < 0 and sharedDimCount[rank - size + j] > 1) {
        auto dim = rewriter.create<DimOp>(loc, operands[i], j).getResult();
        auto one = rewriter.create<ConstantIndexOp>(loc, 1);
        auto isBroadcasted =
          rewriter.create<CmpIOp>(loc, CmpIPredicate::eq, dim, one);
        broadcastedDims.insert(std::make_pair(j, isBroadcasted));
      }
    }
    DimInfo.insert(std::make_pair(i, broadcastedDims));
  }
  return DimInfo;
}

// Extract induction variables that are used for broadcasting values of a
// given operand.
std::vector<Value>
getLoopIVsForBroadcasting(Location loc, ConversionPatternRewriter &rewriter,
                          ArrayRef<Value> loopIVs, Value operand,
                          std::map<int, Value> broadcastedDims) {
  // `operand` must has a ranked type. This should have been checked by the
  // shape inference pass.
  auto operandShape = operand.getType().cast<MemRefType>().getShape();
  auto rank = operandShape.size();
  auto loopCount = loopIVs.size();

  std::vector<Value> newLoopIVs;
  for (unsigned reversedIdx = 0; reversedIdx < rank; ++reversedIdx) {
    auto dimIdx = rank - 1 - reversedIdx;
    auto loopIdx = loopCount - 1 - reversedIdx;
    if (operandShape[dimIdx] == 1) {
      // Broadcasted dimension
      auto zero = rewriter.create<ConstantIndexOp>(loc, 0);
      newLoopIVs.insert(newLoopIVs.begin(), zero);
    } else if ((operandShape[dimIdx] == -1) &&
               (broadcastedDims.find(dimIdx) != broadcastedDims.end())) {
      // Unknown dimension, it can have a value of 1 or N (N > 1).
      // If its value is 1, it is broadcasted dimension.
      // Otherwise, non-broadcasted dimension.
      auto zero = rewriter.create<ConstantIndexOp>(loc, 0);
      auto idx = rewriter.create<SelectOp>(loc, broadcastedDims[dimIdx], zero,
                                           loopIVs[loopIdx]);
      newLoopIVs.insert(newLoopIVs.begin(), idx);
    } else {
      // Non-broadcasted dimension
      newLoopIVs.insert(newLoopIVs.begin(), loopIVs[loopIdx]);
    }
  }
  return newLoopIVs;
}

namespace {

template <typename ElementwiseNaryOp>
struct ScalarOp;

template <>
struct ScalarOp<ONNXAddOp> {
  using FOp = AddFOp;
  using IOp = AddIOp;
};

template <>
struct ScalarOp<ONNXMulOp> {
  using FOp = MulFOp;
  using IOp = MulIOp;
};

template <>
struct ScalarOp<ONNXDivOp> {
  using FOp = DivFOp;
  using IOp = SignedDivIOp;
};

template <>
struct ScalarOp<ONNXSubOp> {
  using FOp = SubFOp;
  using IOp = SubIOp;
};

template <>
struct ScalarOp<ONNXAndOp> {
  using FOp = AndOp; // not use
  using IOp = AndOp;
};

template <>
struct ScalarOp<ONNXOrOp> {
  using FOp = OrOp; // not use
  using IOp = OrOp;
};

template <>
struct ScalarOp<ONNXXorOp> {
  using FOp = XOrOp; // not use
  using IOp = XOrOp;
};

template <>
struct ScalarOp<ONNXExpOp> {
  using FOp = ExpOp;
  using IOp = ExpOp; // not use
};

template <>
struct ScalarOp<ONNXSumOp> {
  using FOp = AddFOp;
  using IOp = AddIOp;
};

template <>
struct ScalarOp<ONNXTanhOp> {
  using FOp = TanhOp;
  using IOp = TanhOp; // not use
};

template <>
struct ScalarOp<ONNXCosOp> {
  using FOp = CosOp;
  using IOp = CosOp; // not use
};

template <>
struct ScalarOp<ONNXLogOp> {
  using FOp = LogOp;
  using IOp = LogOp; // not use
};

template <>
struct ScalarOp<ONNXReduceProdOp> {
  using FOp = MulFOp;
  using IOp = MulIOp;
};

template <>
struct ScalarOp<ONNXReduceSumOp> {
  using FOp = AddFOp;
  using IOp = AddIOp;
};

template <>
struct ScalarOp<ONNXSqrtOp> {
  using FOp = KrnlSqrtOp;
  using IOp = KrnlSqrtOp; // not use
};

template <typename ElementwiseNaryOp>
using ScalarFOp = typename ScalarOp<ElementwiseNaryOp>::FOp;
template <typename ElementwiseNaryOp>
using ScalarIOp = typename ScalarOp<ElementwiseNaryOp>::IOp;

// Get the identity element of a operation.
// Return NULL if the function does not have identity.
template <typename DataType, typename Op>
DataType getIdentityValue() {
  return NULL;
}

template <>
float getIdentityValue<float, ONNXReduceMaxOp>(){
  return (float)-std::numeric_limits<float>::infinity();
}

template <>
int getIdentityValue<int, ONNXReduceMaxOp>(){
  return std::numeric_limits<int>::min();
}

template <>
float getIdentityValue<float, ONNXReduceMinOp>(){
  return (float)std::numeric_limits<float>::infinity();
}

template <>
int getIdentityValue<int, ONNXReduceMinOp>(){
  return std::numeric_limits<int>::max();
}

template <>
float getIdentityValue<float, ONNXReduceProdOp>(){
  return (float)1.0;
}

template <>
int getIdentityValue<int, ONNXReduceProdOp>(){
  return 1;
}

template <>
float getIdentityValue<float, ONNXReduceSumOp>(){
  return (float)0;
}

template <>
int getIdentityValue<int, ONNXReduceSumOp>(){
  return 0;
}

//===----------------------------------------------------------------------===//
// Scalar unary ops for lowering to Krnl dialect.
//===----------------------------------------------------------------------===//
template <typename UnaryOp>
Value mapToLowerScalarOp(Operation *op, ArrayRef<Type> result_types,
                         ArrayRef<Value> operands,
                         ConversionPatternRewriter &rewriter) {
  /* Lower UnaryOp to Ops in the Standard dialect.
   */
  auto loc = op->getLoc();
  Type element_type = operands.front().getType();
  if (element_type.isa<IntegerType>()) {
    return rewriter.create<ScalarIOp<UnaryOp>>(loc, result_types, operands,
                                               mlir::None);
  } else if (element_type.isa<FloatType>()) {
    return rewriter.create<ScalarFOp<UnaryOp>>(loc, result_types, operands,
                                               mlir::None);
  } else {
    emitError(loc, "unsupported element type");
    return nullptr;
  }
}

//===----------------------------------------------------------------------===//
// Scalar unary ops for lowering ONNXSinhOp
//===----------------------------------------------------------------------===//
template <>
Value mapToLowerScalarOp<ONNXSinhOp>(Operation *op, ArrayRef<Type> result_types,
                                     ArrayRef<Value> operands,
                                     ConversionPatternRewriter &rewriter) {
  // ONNXSinhOp(%X) = DivFOp(SubFOp(ExpOp(%X), ExpOp(NegFOp(%X))),
  //                         ConstantOp 2)
  auto loc = op->getLoc();
  Value operand = operands[0];
  auto elementType = result_types[0];

  auto zero = rewriter.create<ConstantOp>(loc, FloatAttr::get(elementType, 0));
  auto two = rewriter.create<ConstantOp>(loc, FloatAttr::get(elementType, 2));
  auto neg = rewriter.create<SubFOp>(loc, zero, operand);
  auto exp = rewriter.create<ExpOp>(loc, operand);
  auto negExp = rewriter.create<ExpOp>(loc, neg);
  auto result = rewriter.create<DivFOp>(
      loc, rewriter.create<SubFOp>(loc, exp, negExp), two);

  return result;
}

//===----------------------------------------------------------------------===//
// Scalar unary ops for lowering ONNXCoshOp
//===----------------------------------------------------------------------===//
template <>
Value mapToLowerScalarOp<ONNXCoshOp>(Operation *op, ArrayRef<Type> result_types,
                                     ArrayRef<Value> operands,
                                     ConversionPatternRewriter &rewriter) {
  // ONNXCoshOp(%X) = DivFOp(AddFOp(ExpOp(%X), ExpOp(NegFOp(%X))),
  //                         ConstantOp 2)
  auto loc = op->getLoc();
  Value operand = operands[0];
  auto elementType = result_types[0];

  auto zero = rewriter.create<ConstantOp>(loc, FloatAttr::get(elementType, 0));
  auto two = rewriter.create<ConstantOp>(loc, FloatAttr::get(elementType, 2));
  auto neg = rewriter.create<SubFOp>(loc, zero, operand);
  auto exp = rewriter.create<ExpOp>(loc, operand);
  auto negExp = rewriter.create<ExpOp>(loc, neg);
  auto result = rewriter.create<DivFOp>(
      loc, rewriter.create<AddFOp>(loc, exp, negExp), two);

  return result;
}

//===----------------------------------------------------------------------===//
// Scalar unary ops for lowering ONNXSigmoidOp
//===----------------------------------------------------------------------===//
template <>
Value mapToLowerScalarOp<ONNXSigmoidOp>(Operation *op,
                                        ArrayRef<Type> result_types,
                                        ArrayRef<Value> operands,
                                        ConversionPatternRewriter &rewriter) {
  // ONNXSigmoidOp(%X) = DivFOp(ConstantOp 1,
  //                            AddFOp(ConstantOp 1, ExpOp(NegFOp(%X))))
  auto loc = op->getLoc();
  Value operand = operands[0];
  auto elementType = result_types[0];

  auto zero = rewriter.create<ConstantOp>(loc, FloatAttr::get(elementType, 0));
  auto one = rewriter.create<ConstantOp>(loc, FloatAttr::get(elementType, 1));
  auto neg = rewriter.create<SubFOp>(loc, zero, operand);
  auto negExp = rewriter.create<ExpOp>(loc, neg);
  auto result = rewriter.create<DivFOp>(
      loc, one, rewriter.create<AddFOp>(loc, one, negExp));

  return result;
}

//===----------------------------------------------------------------------===//
// Scalar unary ops for lowering ONNXHardSigmoidOp
//===----------------------------------------------------------------------===//
template <>
Value mapToLowerScalarOp<ONNXHardSigmoidOp>(
    Operation *op, ArrayRef<Type> result_types, ArrayRef<Value> operands,
    ConversionPatternRewriter &rewriter) {
  // %Y = AddFOp(MulFOp(alpha, %X), beta)
  // %Z = SelectOp(CmpFOp(OGT, %Y, Constant 0),
  //               %Y,
  //               Constant 0)
  // ONNXHardSigmoidOp(%X) = SelectOp(CmpFOp(OLT, %Z, Constant 1),
  //                                  %Z,
  //                                  Constant 1)
  auto loc = op->getLoc();
  Value operand = operands[0];
  auto alphaAttribute = FloatAttr::get(rewriter.getF32Type(),
      llvm::dyn_cast<ONNXHardSigmoidOp>(op).alpha().convertToFloat());
  auto betaAttribute = FloatAttr::get(rewriter.getF32Type(),
      llvm::dyn_cast<ONNXHardSigmoidOp>(op).beta().convertToFloat());
  auto elementType = result_types[0];

  auto zero = rewriter.create<ConstantOp>(loc, FloatAttr::get(elementType, 0));
  auto one = rewriter.create<ConstantOp>(loc, FloatAttr::get(elementType, 1));
  auto alpha = rewriter.create<ConstantOp>(loc, alphaAttribute);
  auto beta = rewriter.create<ConstantOp>(loc, betaAttribute);

  auto add = rewriter.create<AddFOp>(
      loc, rewriter.create<MulFOp>(loc, alpha, operand), beta);
  auto maxPredicate =
      rewriter.create<CmpFOp>(loc, CmpFPredicate::OGT, add, zero);
  auto max = rewriter.create<SelectOp>(loc, maxPredicate, add, zero);
  auto minPredicate =
      rewriter.create<CmpFOp>(loc, CmpFPredicate::OLT, max, one);
  auto result = rewriter.create<SelectOp>(loc, minPredicate, max, one);

  return result;
}

//===----------------------------------------------------------------------===//
// Scalar unary ops for lowering ONNXEluOp
//===----------------------------------------------------------------------===//
template <>
Value mapToLowerScalarOp<ONNXEluOp>(Operation *op, ArrayRef<Type> result_types,
                                    ArrayRef<Value> operands,
                                    ConversionPatternRewriter &rewriter) {
  // ONNXEluOp(%X) = SelectOp(CmpFOp(OLT, %X, ConstantOp 0),
  //                          MulFOp(alpha, SubFOp(ExpOp(%X), 1)),
  //                          %X)
  auto loc = op->getLoc();
  Value operand = operands[0];
  auto elementType = result_types[0];

  auto alphaAttribute = FloatAttr::get(rewriter.getF32Type(),
      llvm::dyn_cast<ONNXEluOp>(op).alpha().convertToFloat());
  auto zero = rewriter.create<ConstantOp>(loc, FloatAttr::get(elementType, 0));
  auto one = rewriter.create<ConstantOp>(loc, FloatAttr::get(elementType, 1));
  auto alpha = rewriter.create<ConstantOp>(loc, alphaAttribute);
  auto exp = rewriter.create<ExpOp>(loc, operand);
  auto lessThanZero =
      rewriter.create<CmpFOp>(loc, CmpFPredicate::OLT, operand, zero);
  auto result = rewriter.create<SelectOp>(
      loc, lessThanZero,
      rewriter.create<MulFOp>(loc, alpha,
                              rewriter.create<SubFOp>(loc, exp, one)),
      operand);

  return result;
}

//===----------------------------------------------------------------------===//
// Scalar unary ops for lowering ONNXReluOp
//===----------------------------------------------------------------------===//
template <>
Value mapToLowerScalarOp<ONNXReluOp>(Operation *op, ArrayRef<Type> result_types,
                                     ArrayRef<Value> operands,
                                     ConversionPatternRewriter &rewriter) {
  // ONNXReluOp(%X) = SelectOp(CmpFOp(OLT, %X, ConstantOp 0),
  //                           ConstantOp 0,
  //                           %X)
  auto loc = op->getLoc();
  Value operand = operands[0];
  auto elementType = result_types[0];

  auto zero = rewriter.create<ConstantOp>(loc, FloatAttr::get(elementType, 0));
  auto lessThanZero =
      rewriter.create<CmpFOp>(loc, CmpFPredicate::OLT, operand, zero);
  auto result = rewriter.create<SelectOp>(loc, lessThanZero, zero, operand);

  return result;
}

//===----------------------------------------------------------------------===//
// Scalar unary ops for lowering ONNXLeakyReluOp
//===----------------------------------------------------------------------===//
template <>
Value mapToLowerScalarOp<ONNXLeakyReluOp>(Operation *op,
                                          ArrayRef<Type> result_types,
                                          ArrayRef<Value> operands,
                                          ConversionPatternRewriter &rewriter) {
  // ONNXLeakyReluOp(%X) = SelectOp(CmpFOp(OLT, %X, ConstantOp 0),
  //                                MulFOp(alpha, %X),
  //                                %X)
  auto loc = op->getLoc();
  Value operand = operands[0];
  auto elementType = result_types[0];

  auto alphaAttribute = FloatAttr::get(rewriter.getF32Type(),
      llvm::dyn_cast<ONNXLeakyReluOp>(op).alpha().convertToFloat());
  auto zero = rewriter.create<ConstantOp>(loc, FloatAttr::get(elementType, 0));
  auto alpha = rewriter.create<ConstantOp>(loc, alphaAttribute);
  auto lessThanZero =
      rewriter.create<CmpFOp>(loc, CmpFPredicate::OLT, operand, zero);
  auto result = rewriter.create<SelectOp>(
      loc, lessThanZero, rewriter.create<MulFOp>(loc, alpha, operand), operand);

  return result;
}

//===----------------------------------------------------------------------===//
// Scalar unary ops for lowering ONNXSeluOp
//===----------------------------------------------------------------------===//
template <>
Value mapToLowerScalarOp<ONNXSeluOp>(Operation *op, ArrayRef<Type> result_types,
                                     ArrayRef<Value> operands,
                                     ConversionPatternRewriter &rewriter) {
  // ONNXSeluOp(%X) = SelectOp(CmpFOp(OGT, %X, ConstantOp 0),
  //                           MulFOp(gamma, %X),
  //                           MulFOp(gamma,
  //                                  SubFOp(MulFOp(alpha, ExpOp(%X)),
  //                                         alpha)))
  auto loc = op->getLoc();
  Value operand = operands[0];
  auto alphaAttribute = FloatAttr::get(rewriter.getF32Type(),
      llvm::dyn_cast<ONNXSeluOp>(op).alpha().convertToFloat());
  auto gammaAttribute = FloatAttr::get(rewriter.getF32Type(),
      llvm::dyn_cast<ONNXSeluOp>(op).gamma().convertToFloat());
  auto elementType = result_types[0];

  auto zero = rewriter.create<ConstantOp>(loc, FloatAttr::get(elementType, 0));
  auto alpha = rewriter.create<ConstantOp>(loc, alphaAttribute);
  auto gamma = rewriter.create<ConstantOp>(loc, gammaAttribute);
  auto exp = rewriter.create<ExpOp>(loc, operand);
  auto greaterThanZero =
      rewriter.create<CmpFOp>(loc, CmpFPredicate::OGT, operand, zero);
  auto select = rewriter.create<SelectOp>(
      loc, greaterThanZero, operand,
      rewriter.create<SubFOp>(loc, rewriter.create<MulFOp>(loc, alpha, exp),
                              alpha));
  auto result = rewriter.create<MulFOp>(loc, gamma, select);

  return result;
}

//===----------------------------------------------------------------------===//
// Scalar unary ops for lowering ONNXReciprocalOp
//===----------------------------------------------------------------------===//
template <>
Value mapToLowerScalarOp<ONNXReciprocalOp>(
    Operation *op, ArrayRef<Type> result_types, ArrayRef<Value> operands,
    ConversionPatternRewriter &rewriter) {
  // ONNXReciprocalOp(%X) = DivFOp(ConstantOp 1, %X)
  auto loc = op->getLoc();
  Value operand = operands[0];
  auto elementType = result_types[0];

  auto one = rewriter.create<ConstantOp>(loc, FloatAttr::get(elementType, 1));
  auto result = rewriter.create<DivFOp>(loc, one, operand);

  return result;
}

//===----------------------------------------------------------------------===//
// Scalar unary ops for lowering ONNXSoftplusOp
//===----------------------------------------------------------------------===//
template <>
Value mapToLowerScalarOp<ONNXSoftplusOp>(
    Operation *op, ArrayRef<Type> result_types, ArrayRef<Value> operands,
    ConversionPatternRewriter &rewriter) {
  // ONNXSoftplusOp(%X) = LogOp(AddFOp(ExpOp(%X), ConstantOp 1))
  auto loc = op->getLoc();
  Value operand = operands[0];
  auto elementType = result_types[0];

  auto exp = rewriter.create<ExpOp>(loc, operand);
  auto one = rewriter.create<ConstantOp>(loc, FloatAttr::get(elementType, 1));
  auto add = rewriter.create<AddFOp>(loc, exp, one);
  auto result = rewriter.create<LogOp>(loc, add);

  return result;
}

//===----------------------------------------------------------------------===//
// Scalar unary ops for lowering ONNXSoftsignOp
//===----------------------------------------------------------------------===//
template <>
Value mapToLowerScalarOp<ONNXSoftsignOp>(
    Operation *op, ArrayRef<Type> result_types, ArrayRef<Value> operands,
    ConversionPatternRewriter &rewriter) {
  // ONNXSoftsignOp(%X) = DivFOp(ConstantOp 1, %X)
  auto loc = op->getLoc();
  Value operand = operands[0];
  auto elementType = result_types[0];

  auto abs = rewriter.create<AbsFOp>(loc, operand);
  auto one = rewriter.create<ConstantOp>(loc, FloatAttr::get(elementType, 1));
  auto add = rewriter.create<AddFOp>(loc, abs, one);
  auto result = rewriter.create<DivFOp>(loc, operand, add);

  return result;
}

//===----------------------------------------------------------------------===//
// Scalar unary ops for lowering ONNXSignOp
//===----------------------------------------------------------------------===//
template <>
Value mapToLowerScalarOp<ONNXSignOp>(Operation *op, ArrayRef<Type> result_types,
                                     ArrayRef<Value> operands,
                                     ConversionPatternRewriter &rewriter) {

  auto loc = op->getLoc();
  Value operand = operands[0];
  Type element_type = operands.front().getType();
  // TODO: unsigned int should be supported separately?
  if (element_type.isa<IntegerType>()) {
    // %Y = SelectOP(CmpIOp(GT, %X, ConstantOp 0),
    //               ConstantOp 1,
    //               COnstantOp -1)
    // ONNXSignOp(%X) = SelectOP(CmpIOp(EQ, %X, ConstantOp 0),
    //                           ConstantOp 0,
    //                           %Y)
    auto zero = rewriter.create<ConstantOp>(loc, rewriter.getI32IntegerAttr(0));
    auto one = rewriter.create<ConstantOp>(loc, rewriter.getI32IntegerAttr(1));
    auto minusOne =
        rewriter.create<ConstantOp>(loc, rewriter.getI32IntegerAttr(-1));
    auto plusPredicate =
        rewriter.create<CmpIOp>(loc, CmpIPredicate::sgt, operand, zero);
    auto plusSelect =
        rewriter.create<SelectOp>(loc, plusPredicate, one, minusOne);
    auto zeroPredicate =
        rewriter.create<CmpIOp>(loc, CmpIPredicate::eq, operand, zero);
    auto result =
        rewriter.create<SelectOp>(loc, zeroPredicate, zero, plusSelect);
    return result;
  } else if (element_type.isa<FloatType>()) {
    // %Y = SelectOP(CmpFOp(OGT, %X, ConstantOp 0),
    //               ConstantOp 1,
    //               ConstantOp -1)
    // ONNXSignOp(%X) = SelectOP(CmpFOp(OEQ, %X, ConstantOp 0),
    //                           ConstantOp 0,
    //                           %Y)
    auto zero =
        rewriter.create<ConstantOp>(loc, rewriter.getF32FloatAttr(0.0f));
    auto one = rewriter.create<ConstantOp>(loc, rewriter.getF32FloatAttr(1.0f));
    auto minusOne =
        rewriter.create<ConstantOp>(loc, rewriter.getF32FloatAttr(-1.0f));
    auto plusPredicate =
        rewriter.create<CmpFOp>(loc, CmpFPredicate::OGT, operand, zero);
    auto plusSelect =
        rewriter.create<SelectOp>(loc, plusPredicate, one, minusOne);
    auto zeroPredicate =
        rewriter.create<CmpFOp>(loc, CmpFPredicate::OEQ, operand, zero);
    auto result =
        rewriter.create<SelectOp>(loc, zeroPredicate, zero, plusSelect);
    return result;
  } else {
    emitError(loc, "unsupported element type");
  }
}

//===----------------------------------------------------------------------===//
// Scalar unary ops for lowering ONNXMaxOp
//===----------------------------------------------------------------------===//
template <>
Value mapToLowerScalarOp<ONNXMaxOp>(Operation *op, ArrayRef<Type> result_types,
                                    ArrayRef<Value> operands,
                                    ConversionPatternRewriter &rewriter) {
  // ONNXMaxOp(%X, %Y) = SelectOp(CmpFOp(OGT, %X, %Y),
  //                              %X,
  //                              %Y)
  auto loc = op->getLoc();
  Value lhs = operands[0];
  Value rhs = operands[1];
  auto max = rewriter.create<CmpFOp>(loc, CmpFPredicate::OGT, lhs, rhs);
  auto result = rewriter.create<SelectOp>(loc, max, lhs, rhs);
  return result;
}

//===----------------------------------------------------------------------===//
// Scalar unary ops for lowering ONNXMinOp
//===----------------------------------------------------------------------===//
template <>
Value mapToLowerScalarOp<ONNXMinOp>(Operation *op, ArrayRef<Type> result_types,
                                    ArrayRef<Value> operands,
                                    ConversionPatternRewriter &rewriter) {
  // ONNXMinOp(%X, %Y) = SelectOp(CmpFOp(OLT, %X, %Y),
  //                              %X,
  //                              %Y)
  auto loc = op->getLoc();
  Value lhs = operands[0];
  Value rhs = operands[1];
  auto min = rewriter.create<CmpFOp>(loc, CmpFPredicate::OLT, lhs, rhs);
  auto result = rewriter.create<SelectOp>(loc, min, lhs, rhs);
  return result;
}

//===----------------------------------------------------------------------===//
// Scalar unary ops for lowering ONNXReduceMaxOp
//===----------------------------------------------------------------------===//
template <>
Value mapToLowerScalarOp<ONNXReduceMaxOp>(Operation *op,
                                          ArrayRef<Type> result_types,
                                          ArrayRef<Value> operands,
                                          ConversionPatternRewriter &rewriter) {
  auto loc = op->getLoc();
  Value lhs = operands[0];
  Value rhs = operands[1];
  Type element_type = lhs.getType();
  if (element_type.isa<IntegerType>()) {
    auto max = rewriter.create<CmpIOp>(loc, CmpIPredicate::sgt, lhs, rhs);
    auto result = rewriter.create<SelectOp>(loc, max, lhs, rhs);
    return result;
  } else if (element_type.isa<FloatType>()) {
    auto max = rewriter.create<CmpFOp>(loc, CmpFPredicate::OGT, lhs, rhs);
    auto result = rewriter.create<SelectOp>(loc, max, lhs, rhs);
    return result;
  } else {
    emitError(loc, "unsupported element type");
    return nullptr;
  }
}

//===----------------------------------------------------------------------===//
// Scalar unary ops for lowering ONNXReduceMinOp
//===----------------------------------------------------------------------===//
template <>
Value mapToLowerScalarOp<ONNXReduceMinOp>(Operation *op,
                                          ArrayRef<Type> result_types,
                                          ArrayRef<Value> operands,
                                          ConversionPatternRewriter &rewriter) {
  auto loc = op->getLoc();
  Value lhs = operands[0];
  Value rhs = operands[1];
  Type element_type = lhs.getType();
  if (element_type.isa<IntegerType>()) {
    auto min = rewriter.create<CmpIOp>(loc, CmpIPredicate::slt, lhs, rhs);
    auto result = rewriter.create<SelectOp>(loc, min, lhs, rhs);
    return result;
  } else if (element_type.isa<FloatType>()) {
    auto min = rewriter.create<CmpFOp>(loc, CmpFPredicate::OLT, lhs, rhs);
    auto result = rewriter.create<SelectOp>(loc, min, lhs, rhs);
    return result;
  } else {
    emitError(loc, "unsupported element type");
    return nullptr;
  }
}

// Element-wise unary ops lowering to Krnl dialect.
//===----------------------------------------------------------------------===//
template <typename ElementwiseUnaryOp>
struct ONNXElementwiseUnaryOpLowering : public ConversionPattern {
  ONNXElementwiseUnaryOpLowering(MLIRContext *ctx)
      : ConversionPattern(ElementwiseUnaryOp::getOperationName(), 1, ctx) {}
  PatternMatchResult
  matchAndRewrite(Operation *op, ArrayRef<Value> operands,
                  ConversionPatternRewriter &rewriter) const final {
    // TODO: Check that the types are valid.
    // An element-wise unary operation must have all operands and the result of
    // the same type. This should have been verified by the verifier.

    auto loc = op->getLoc();

    // Insert an allocation and deallocation for the result of this operation.
    auto memRefType = convertToMemRefType(*op->result_type_begin());

    // If the output has a dynamic dimension, pass the operands required for
    // each dynamic dimension to the AllocOp. The first operand of the
    // operation is used. The operands of the op need to match in terms of
    // dimensions with the result at this pre-optimization phase.
    // TODO: verify that dimensions match.
    // TODO: can the dimension of the result differ after optimizations?
    Value alloc;
    bool insertDealloc = checkInsertDealloc(op);

    if (hasAllConstantDimensions(memRefType))
      alloc = insertAllocAndDealloc(memRefType, loc, rewriter, insertDealloc);
    else
      alloc = insertAllocAndDealloc(memRefType, loc, rewriter, insertDealloc,
                                    {operands[0]});

    std::vector<Value> originalLoops;
    KrnlOptimizeLoopsOp optimizedLoopsOp;
    KrnlIterateOp iterateOp;
    emitKrnlLoopsAndIterationForOperand(
        rewriter, loc, operands[0], originalLoops,
        optimizedLoopsOp, iterateOp);
    Block &optimizationBlock = optimizedLoopsOp.region().front();
    Block &iterationBlock = iterateOp.bodyRegion().front();

    // 1. Insert any optimizations in the KrnlOptimizeLoopsOp body.
    rewriter.setInsertionPointToEnd(&optimizationBlock);
    // Return from KrnlOptimizeLoopsOp body.
    // When no optimizations are present we just return the loops
    // unchaged.
    rewriter.create<KrnlReturnLoopsOp>(loc, originalLoops);

    // 2. Insert instructions inside the KernelIterateOp body.
    rewriter.setInsertionPointToStart(&iterationBlock);

    // Handle the operation:
    SmallVector<Value, 4> loopIVs;
    for (auto arg : iterationBlock.getArguments())
      loopIVs.push_back(arg);

    auto loadedVal = rewriter.create<LoadOp>(loc, operands[0], loopIVs);
    auto loweredOpResult = mapToLowerScalarOp<ElementwiseUnaryOp>(
        op, memRefType.getElementType(), {loadedVal}, rewriter);
    // Store result in the resulting array.
    rewriter.create<StoreOp>(loc, loweredOpResult, alloc, loopIVs);

    rewriter.replaceOp(op, alloc);

    return matchSuccess();
  }
};

// Element-wise variadic ops lowering to Krnl dialect.
//===----------------------------------------------------------------------===//
template <typename ElementwiseVariadicOp>
struct ONNXElementwiseVariadicOpLowering : public ConversionPattern {
  ONNXElementwiseVariadicOpLowering(MLIRContext *ctx)
      : ConversionPattern(ElementwiseVariadicOp::getOperationName(), 1, ctx) {}
  PatternMatchResult
  matchAndRewrite(Operation *op, ArrayRef<Value> operands,
                  ConversionPatternRewriter &rewriter) const final {
    // TODO: Check that the types are valid.
    // An element-wise variadic operation must have all operands and the result
    // of the same type. This should have been verified by the verifier.
    auto loc = op->getLoc();
    auto numArgs = op->getNumOperands();

    // Insert an allocation and deallocation for the result of this operation.
    auto memRefType = convertToMemRefType(*op->result_type_begin());

    Value alloc;
    bool insertDealloc = checkInsertDealloc(op);
    // If the output has a dynamic dimension, we compute its dimension at
    // runtime by using dimensions from the operands.
    // In particular, we need to know from which operand a result dimension
    // comes from.
    // TODO: can the dimension of the result differ after optimizations?
    if (hasAllConstantDimensions(memRefType))
      alloc = insertAllocAndDealloc(memRefType, loc, rewriter, insertDealloc);
    else
      alloc = insertAllocAndDealloc(memRefType, loc, rewriter, insertDealloc,
                                    operands);

    // Get run-time dimension information for unknown dimensions used for
    // broadcasting.
    std::map<int, std::map<int, Value>> broadcastedDimInfo =
        getBroadcastedDimInfo(loc, rewriter, memRefType, operands);

    std::vector<Value> originalLoops;
    KrnlOptimizeLoopsOp optimizedLoopsOp;
    KrnlIterateOp iterateOp;
    emitKrnlLoopsAndIterationForOperand(
        rewriter, loc, alloc, originalLoops,
        optimizedLoopsOp, iterateOp);
    Block &optimizationBlock = optimizedLoopsOp.region().front();
    Block &iterationBlock = iterateOp.bodyRegion().front();

    // 1. Insert any optimizations in the KrnlOptimizeLoopsOp body.
    rewriter.setInsertionPointToEnd(&optimizationBlock);
    // Return from KrnlOptimizeLoopsOp body.
    // When no optimizations are present we just return the loops unchaged.
    rewriter.create<KrnlReturnLoopsOp>(loc, originalLoops);

    // 2. Insert instructions inside the KernelIterateOp body.
    rewriter.setInsertionPointToStart(&iterationBlock);

    // Handle the operation:
    SmallVector<Value, 4> loopIVs;
    for (auto arg : iterationBlock.getArguments())
      loopIVs.push_back(arg);

    // Fold over operands for each of their scalar values
    Value accumulated, next;
    auto accumulatedLoopIVs = getLoopIVsForBroadcasting(
        loc, rewriter, loopIVs, operands[0], broadcastedDimInfo[0]);
    accumulated = rewriter.create<LoadOp>(loc, operands[0], accumulatedLoopIVs);
    for (unsigned i = 1; i < numArgs; i++) {
      auto nextLoopIVs = getLoopIVsForBroadcasting(
          loc, rewriter, loopIVs, operands[i], broadcastedDimInfo[i]);
      next = rewriter.create<LoadOp>(loc, operands[i], nextLoopIVs);
      accumulated = mapToLowerScalarOp<ElementwiseVariadicOp>(
          op, memRefType.getElementType(), {accumulated, next}, rewriter);
    }
    // Store result in the resulting array.
    rewriter.create<StoreOp>(loc, accumulated, alloc, loopIVs);

    rewriter.replaceOp(op, alloc);

    return matchSuccess();
  }
};

struct ONNXSoftmaxOpLowering : public ConversionPattern {
  ONNXSoftmaxOpLowering(MLIRContext *ctx)
      : ConversionPattern(mlir::ONNXSoftmaxOp::getOperationName(), 1, ctx) {}
  PatternMatchResult
  matchAndRewrite(Operation *op, ArrayRef<Value> operands,
                  ConversionPatternRewriter &rewriter) const final {
    // softmax(x) = let max_x = max(x) in
    //                let exp_x = exp(x - max_x) in
    //                  let sum = sum(exp_x) in
    //                    exp_x / sum
    auto memRefType = convertToMemRefType(*op->result_type_begin());
    int64_t rank = memRefType.getRank();
    int64_t axis = llvm::dyn_cast<ONNXSoftmaxOp>(op).axis().getSExtValue();
    axis = axis >= 0 ? axis : rank + axis;
    assert(axis >= -rank && axis <= rank - 1);

    auto loc = op->getLoc();

    // Insert an allocation and deallocation for the result of this operation.
    auto elementType = memRefType.getElementType();

    Value alloc;
    bool insertDealloc = checkInsertDealloc(op);
    if (hasAllConstantDimensions(memRefType))
      alloc = insertAllocAndDealloc(memRefType, loc, rewriter, insertDealloc);
    else
      alloc = insertAllocAndDealloc(memRefType, loc, rewriter, insertDealloc,
                                    operands[0]);

    // Shape of the result
    auto memRefShape = memRefType.getShape();

    // Insert allocations and deallocations for sum and max.
    MemRefType scalarMemRefType = MemRefType::get({}, elementType, {}, 0);
    Value sumOp = insertAllocAndDealloc(scalarMemRefType, loc, rewriter, true);
    Value maxOp = insertAllocAndDealloc(scalarMemRefType, loc, rewriter, true);
    Value zero =
        rewriter.create<ConstantOp>(loc, FloatAttr::get(elementType, 0));
    Value negInfinity = rewriter.create<ConstantOp>(
        loc,
        FloatAttr::get(elementType, -std::numeric_limits<float>::infinity()));

    // Define loops.
    std::vector<Value> originalLoops;
    std::vector<Value> optimizedLoops;
    Block *optimizationBlock = defineLoops(rewriter, loc, originalLoops,
            optimizedLoops, rank);

    // Coerce the input into a 2-D tensor. `axis` will be the coercing point.
    // This coercing follows the softmax definition in ONNX:
    // https://github.com/onnx/onnx/blob/master/docs/Operators.md#Softmax
    // Here, we create an outer loop and inner loop for handling the two
    // dimensions. The outer loop is only created once `axis` is not zero.

    // Define an outer loop with respect to axis.
    std::vector<Value> outerLoops, optimizedOuterLoops;
    outerLoops.reserve(axis);
    optimizedOuterLoops.reserve(axis);
    for (int i = 0; i < axis; ++i) {
      outerLoops.push_back(originalLoops[i]);
      optimizedOuterLoops.push_back(optimizedLoops[i]);
    }
    KrnlIterateOperandPack outerPack(rewriter, outerLoops, optimizedOuterLoops);
    for (int i = 0; i < axis; ++i)
      addDimensionToPack(rewriter, loc, outerPack, operands[0], i);

    // Define an inner loop with respect to axis.
    std::vector<Value> innerLoops, optimizedInnerLoops;
    innerLoops.reserve(rank - axis);
    optimizedInnerLoops.reserve(rank - axis);
    for (int i = axis; i < rank; ++i) {
      innerLoops.push_back(originalLoops[i]);
      optimizedInnerLoops.push_back(optimizedLoops[i]);
    }
    KrnlIterateOperandPack innerPack(rewriter, innerLoops, optimizedInnerLoops);
    for (int i = axis; i < rank; ++i)
      addDimensionToPack(rewriter, loc, innerPack, operands[0], i);

    KrnlIterateOp outerIterateOp, maxIterateOp, sumIterateOp, softmaxIterateOp;
    SmallVector<Value, 4> outerLoopIVs;
    if (axis != 0) {
      outerIterateOp = rewriter.create<KrnlIterateOp>(loc, outerPack);

      // No optimization
      rewriter.setInsertionPointToEnd(optimizationBlock);
      rewriter.create<KrnlReturnLoopsOp>(loc, originalLoops);

      // Insert instructions inside the outer loop.
      Block &outerIterationBlock = outerIterateOp.bodyRegion().front();
      rewriter.setInsertionPointToStart(&outerIterationBlock);
      for (auto arg : outerIterationBlock.getArguments())
        outerLoopIVs.push_back(arg);

      // Reset accumulators.
      rewriter.create<StoreOp>(loc, zero, sumOp);
      rewriter.create<StoreOp>(loc, negInfinity, maxOp);

      // Create an inner loop to compute max.
      maxIterateOp = rewriter.create<KrnlIterateOp>(loc, innerPack);
      // Create an inner loop to compute sum.
      sumIterateOp = rewriter.create<KrnlIterateOp>(loc, innerPack);
      // Create an inner loop to compute softmax.
      softmaxIterateOp = rewriter.create<KrnlIterateOp>(loc, innerPack);
    } else {
      // Reset accumulators.
      rewriter.create<StoreOp>(loc, zero, sumOp);
      rewriter.create<StoreOp>(loc, negInfinity, maxOp);

      // Create an inner loop to compute max.
      maxIterateOp = rewriter.create<KrnlIterateOp>(loc, innerPack);
      // Create an inner loop to compute sum.
      sumIterateOp = rewriter.create<KrnlIterateOp>(loc, innerPack);
      // Create an inner loop to compute softmax.
      softmaxIterateOp = rewriter.create<KrnlIterateOp>(loc, innerPack);

      // No optimization
      rewriter.setInsertionPointToEnd(optimizationBlock);
      rewriter.create<KrnlReturnLoopsOp>(loc, originalLoops);
    }

    // Insert instructions inside the max loop.
    Block &maxIterationBlock = maxIterateOp.bodyRegion().front();
    rewriter.setInsertionPointToStart(&maxIterationBlock);

    // Get induction variables.
    SmallVector<Value, 4> maxLoopIVs;
    for (auto arg : outerLoopIVs)
      maxLoopIVs.push_back(arg);
    for (auto arg : maxIterationBlock.getArguments())
      maxLoopIVs.push_back(arg);

    // Compute the max value.
    Value max = rewriter.create<LoadOp>(loc, maxOp);
    Value nextMax = rewriter.create<LoadOp>(loc, operands[0], maxLoopIVs);
    auto maxCond =
        rewriter.create<CmpFOp>(loc, CmpFPredicate::OGT, max, nextMax);
    max = rewriter.create<SelectOp>(loc, maxCond, max, nextMax);
    rewriter.create<StoreOp>(loc, max, maxOp);

    // Get the max.
    rewriter.setInsertionPoint(sumIterateOp);
    max = rewriter.create<LoadOp>(loc, maxOp);

    // Insert instructions inside the sum loop.
    Block &sumIterationBlock = sumIterateOp.bodyRegion().front();
    rewriter.setInsertionPointToStart(&sumIterationBlock);

    // Get induction variables.
    SmallVector<Value, 4> sumLoopIVs;
    for (auto arg : outerLoopIVs)
      sumLoopIVs.push_back(arg);
    for (auto arg : sumIterationBlock.getArguments())
      sumLoopIVs.push_back(arg);

    // Sum up values.
    Value sum = rewriter.create<LoadOp>(loc, sumOp);
    Value next = rewriter.create<LoadOp>(loc, operands[0], sumLoopIVs);
    Value sub = rewriter.create<SubFOp>(loc, next, max);
    Value exp = rewriter.create<ExpOp>(loc, sub);
    sum = rewriter.create<AddFOp>(loc, sum, exp);
    rewriter.create<StoreOp>(loc, sum, sumOp);
    // Store intermediate values in the result to avoid recomputation.
    rewriter.create<StoreOp>(loc, exp, alloc, sumLoopIVs);

    // Get the sum.
    rewriter.setInsertionPoint(softmaxIterateOp);
    sum = rewriter.create<LoadOp>(loc, sumOp);

    // Insert instructions inside the softmax loop.
    Block &softmaxIterationBlock = softmaxIterateOp.bodyRegion().front();
    rewriter.setInsertionPointToStart(&softmaxIterationBlock);

    // Get induction variables.
    SmallVector<Value, 4> softmaxLoopIVs;
    for (auto arg : outerLoopIVs)
      softmaxLoopIVs.push_back(arg);
    for (auto arg : softmaxIterationBlock.getArguments())
      softmaxLoopIVs.push_back(arg);

    // Compute softmax.
    Value expLoadedVal = rewriter.create<LoadOp>(loc, alloc, softmaxLoopIVs);
    Value result = rewriter.create<DivFOp>(loc, expLoadedVal, sum);
    rewriter.create<StoreOp>(loc, result, alloc, softmaxLoopIVs);

    rewriter.replaceOp(op, alloc);

    return matchSuccess();
  }
};

struct ONNXReshapeOpLowering : public ConversionPattern {
  ONNXReshapeOpLowering(MLIRContext *ctx)
      : ConversionPattern(mlir::ONNXReshapeOp::getOperationName(), 1, ctx) {}

  PatternMatchResult
  matchAndRewrite(Operation *op, ArrayRef<Value> operands,
                  ConversionPatternRewriter &rewriter) const final {
<<<<<<< HEAD
    auto loc = op->getLoc();

    // Insert an allocation and deallocation for the result of this operation.
    auto memRefType = convertToMemRefType(*op->result_type_begin());
=======
    auto tensorType = (*op->result_type_begin()).cast<TensorType>();
    auto inputShape = operands[0].getType().cast<MemRefType>().getShape();
    auto loc = op->getLoc();

    // Insert an allocation and deallocation for the result of this operation.
    auto memRefType = convertTensorToMemRef(tensorType);
    auto memRefShape = memRefType.getShape();
>>>>>>> 49dae74e
    Value alloc;

    // Compute size in bytes using the input tensor.
    Value tensorSize = rewriter.create<ConstantOp>(
        loc, rewriter.getIntegerAttr(rewriter.getIntegerType(64),
                                     getMemRefEltSizeInBytes(memRefType)));
    for (int i = 0; i < inputShape.size(); ++i) {
      Value dimVal;
      if (inputShape[i] < 0) {
        Value dim = rewriter.create<DimOp>(loc, operands[0], i);
        dimVal =
            rewriter.create<IndexCastOp>(loc, dim, rewriter.getIntegerType(64));
      } else {
        dimVal = rewriter.create<ConstantOp>(
            loc, rewriter.getIntegerAttr(rewriter.getIntegerType(64),
                                         inputShape[i]));
      }
      tensorSize = rewriter.create<MulIOp>(loc, tensorSize, dimVal);
    }

    bool insertDealloc = checkInsertDealloc(op);
    if (hasAllConstantDimensions(memRefType)) {
      alloc = insertAllocAndDealloc(memRefType, loc, rewriter, insertDealloc);
    } else {
      // If a dimension is zero, the actual dimension value is taken from the
      // input tensor.
      //
      // If the shape array has a negative dimension (-1), we compute its actual
      // dimension value from the other dimensions. But we don't have enough
      // information about the other dimensions at this point. So, we need to
      // scan the shape first to calculate reduction of all of the dimensions.
      // If the reduction is negative, then the shape array contains a negative
      // dimension. Otherwise, the reduction is the same as the one computed
      // from the input tensor.
      Value tensorSizeFromShape = rewriter.create<ConstantOp>(
          loc, rewriter.getIntegerAttr(rewriter.getIntegerType(64),
                                       getMemRefEltSizeInBytes(memRefType)));
      SmallVector<Value, 4> DimInfo;
      for (int i = 0; i < memRefShape.size(); ++i) {
        Value index = rewriter.create<ConstantOp>(
            loc, rewriter.getIntegerAttr(rewriter.getIndexType(), i));
        // Load index from array of indices.
        Value loadedVal = rewriter.create<LoadOp>(loc, operands[1], index);
        // If a dimension is zero, the actual dimension value is taken from the
        // input tensor.
        //
        // If a dimension is negative, it is computed from the other dimensions.
        // But we don't have enough information about the other dimensions at
        // this point. So, we let it as it is (-1), and compute it later.
        if (i < inputShape.size()) {
          Value dimVal;
          auto loadedValType = loadedVal.getType().cast<IntegerType>();
          if (inputShape[i] < 0) {
            Value dim = rewriter.create<DimOp>(loc, operands[0], i);
            dimVal = rewriter.create<IndexCastOp>(loc, dim, loadedValType);
          } else {
            dimVal = rewriter.create<ConstantOp>(
                loc, rewriter.getIntegerAttr(loadedValType, inputShape[i]));
          }
          auto zero = rewriter.create<ConstantOp>(
              loc, rewriter.getIntegerAttr(loadedValType, 0));
          auto isZero =
              rewriter.create<CmpIOp>(loc, CmpIPredicate::eq, loadedVal, zero);
          loadedVal = rewriter.create<SelectOp>(loc, isZero, dimVal, loadedVal);
        }
        // Check if the loaded index is already the correct width of 64 bits.
        // Convert the value to a 64 bit integer if needed.
        Value int64LoadedVal = loadedVal;
        if (loadedVal.getType().cast<IntegerType>().getWidth() < 64)
          int64LoadedVal = rewriter.create<ZeroExtendIOp>(
              loc, loadedVal, rewriter.getIntegerType(64));
        tensorSizeFromShape =
            rewriter.create<MulIOp>(loc, tensorSizeFromShape, int64LoadedVal);
        // Store intermediate results to use later.
        DimInfo.emplace_back(int64LoadedVal);
      }
      // Reverse tensorSizeFromShape since it is negative if the shape array has
      // a negative dimension. This is safe since we only use it to compute the
      // actual value for the negative dimension.
      auto zero = rewriter.create<ConstantOp>(
          loc, rewriter.getIntegerAttr(rewriter.getIntegerType(64), 0));
      tensorSizeFromShape =
          rewriter.create<SubIOp>(loc, zero, tensorSizeFromShape);

      // Obtain operands for AllocOp.
      SmallVector<Value, 4> allocOperands;
      auto negOne = rewriter.create<ConstantOp>(
          loc, rewriter.getIntegerAttr(rewriter.getIntegerType(64), -1));

      for (int i = 0; i < memRefShape.size(); ++i) {
        auto dimVal = DimInfo[i];
        auto isNegOne =
            rewriter.create<CmpIOp>(loc, CmpIPredicate::eq, dimVal, negOne);
        // If dimension is negative, compute its value from the other
        // dimensions.
        auto actualDimVal =
            rewriter.create<SignedDivIOp>(loc, tensorSize, tensorSizeFromShape);
        auto loadedVal =
            rewriter.create<SelectOp>(loc, isNegOne, actualDimVal, dimVal);
        allocOperands.push_back(rewriter.create<IndexCastOp>(
            loc, loadedVal, rewriter.getIndexType()));
      }
      AllocOp allocateMemref =
          rewriter.create<AllocOp>(loc, memRefType, allocOperands);

      // Make sure to allocate at the beginning of the block if
      // all dimensions are known.
      auto *parentBlock = allocateMemref.getOperation()->getBlock();
      if (insertDealloc) {
        auto dealloc = rewriter.create<DeallocOp>(loc, allocateMemref);
        dealloc.getOperation()->moveBefore(&parentBlock->back());
      }

      alloc = allocateMemref;
    }

    rewriter.create<KrnlMemcpyOp>(loc, alloc, operands[0], tensorSize);
    rewriter.replaceOp(op, alloc);

    return matchSuccess();
  }
};

struct ONNXGemmOpLowering : public ConversionPattern {
  ONNXGemmOpLowering(MLIRContext *ctx)
      : ConversionPattern(mlir::ONNXGemmOp::getOperationName(), 1, ctx) {}

  PatternMatchResult
  matchAndRewrite(Operation *op, ArrayRef<Value> operands,
                  ConversionPatternRewriter &rewriter) const final {
    auto loc = op->getLoc();

    Value A, B, C;
    A = operands[0];
    B = operands[1];
    C = operands[2];

    auto memRefType = convertToMemRefType(*op->result_type_begin());

    auto alphaAttr = FloatAttr::get(memRefType.getElementType(),
        llvm::dyn_cast<ONNXGemmOp>(op).alpha().convertToFloat());
    auto betaAttr = FloatAttr::get(memRefType.getElementType(),
        llvm::dyn_cast<ONNXGemmOp>(op).beta().convertToFloat());
    auto alpha = rewriter.create<ConstantOp>(loc, alphaAttr);
    auto beta = rewriter.create<ConstantOp>(loc, betaAttr);

    bool isTransA = (llvm::dyn_cast<ONNXGemmOp>(op).transA() != 0);
    bool isTransB = (llvm::dyn_cast<ONNXGemmOp>(op).transB() != 0);

    // Insert an allocation and deallocation for the result of this operation.
    Value alloc;
    bool insertDealloc = checkInsertDealloc(op);
    if (hasAllConstantDimensions(memRefType))
      alloc = insertAllocAndDealloc(memRefType, loc, rewriter, insertDealloc);
    else {
      auto memRefShape = memRefType.getShape();
      SmallVector<Value, 2> allocOperands;
      if (memRefShape[0] < 0) {
        auto dim = rewriter.create<DimOp>(loc, A, (isTransA) ? 1 : 0);
        allocOperands.emplace_back(dim);
      }
      if (memRefShape[1] < 0) {
        auto dim = rewriter.create<DimOp>(loc, B, (isTransB) ? 0 : 1);
        allocOperands.emplace_back(dim);
      }
      alloc = rewriter.create<AllocOp>(loc, memRefType, allocOperands);
      if (insertDealloc) {
        auto *parentBlock = alloc.getDefiningOp()->getBlock();
        auto dealloc = rewriter.create<DeallocOp>(loc, alloc);
        dealloc.getOperation()->moveBefore(&parentBlock->back());
      }
    }

    // Number of loops
    auto memRefShape = memRefType.getShape();
    int64_t numLoops = 3;

    // Define loops.
    std::vector<Value> originalLoops;
    std::vector<Value> optimizedLoops;
    Block *optimizationBlock = defineLoops(rewriter, loc, originalLoops,
            optimizedLoops, numLoops);

    // We have two Krnl loops:
    // - Outer loop iterates over the output matrix dimensions, and
    // - Reduction loop iterates over the reduction dimension.

    // Outer loop
    std::vector<Value> outerLoops, optimizedOuterLoops;
    outerLoops.reserve(2);
    optimizedOuterLoops.reserve(2);
    for (int i = 0; i < 2; ++i) {
      outerLoops.push_back(originalLoops[i]);
      optimizedOuterLoops.push_back(optimizedLoops[i]);
    }
    KrnlIterateOperandPack outerPack(rewriter, outerLoops,
                                      optimizedOuterLoops);
    // Induction variables for the outer loops
    for (int i = 0; i < 2; ++i)
      addDimensionToPack(rewriter, loc, outerPack, alloc, i);

    // Reduction loop
    std::vector<Value> reductionLoops, optimizedReductionLoops;
    reductionLoops.reserve(1);
    optimizedReductionLoops.reserve(1);
    reductionLoops.push_back(originalLoops[2]);
    optimizedReductionLoops.push_back(optimizedLoops[2]);
    KrnlIterateOperandPack reductionPack(rewriter, reductionLoops,
                                         optimizedReductionLoops);
    // Induction variable for the reduction dimension
    // Try to find and use a static value from A or B first.
    // If it failed then use a dynamic value.
    auto ATy = A.getType().cast<MemRefType>();
    auto BTy = B.getType().cast<MemRefType>();
    int64_t K_A_Idx = (isTransA) ? 0 : 1;
    int64_t K_B_Idx = (isTransB) ? 1 : 0;
    reductionPack.pushConstantBound(0);
    if (ATy.getShape()[K_A_Idx] != -1)
        reductionPack.pushConstantBound(ATy.getShape()[K_A_Idx]);
    else
      if (BTy.getShape()[K_B_Idx] != -1)
        reductionPack.pushConstantBound(BTy.getShape()[K_B_Idx]);
      else
        reductionPack.pushOperandBound(
            rewriter.create<DimOp>(loc, B, K_B_Idx).getResult());

    // Get run-time dimension information for unknown dimensions used for
    // broadcasting.
    // GemmOp supports unidirectional broadcasting from C to A*B.
    // Hence, it must be enough to get broadcasting information for C only.
    std::map<int, Value> broadcastedDimInfo;
    auto shape = C.getType().cast<MemRefType>().getShape();
    for (int i = 0; i < shape.size(); ++i) {
      if (shape[i] < 0) {
        auto dim = rewriter.create<DimOp>(loc, C, i).getResult();
        auto one = rewriter.create<ConstantIndexOp>(loc, 1);
        auto isBroadcasted =
          rewriter.create<CmpIOp>(loc, CmpIPredicate::eq, dim, one);
        broadcastedDimInfo.insert(std::make_pair(i, isBroadcasted));
      }
    }

    auto outerIterateOp = rewriter.create<KrnlIterateOp>(loc, outerPack);

    // Now perform the insertions into the body of the
    // just generated instructions:

    // No optimization
    rewriter.setInsertionPointToEnd(optimizationBlock);
    rewriter.create<KrnlReturnLoopsOp>(loc, originalLoops);

    // Insert instructions inside the outer loop.
    Block &outerIterationBlock = outerIterateOp.bodyRegion().front();
    rewriter.setInsertionPointToStart(&outerIterationBlock);

    // Induction variables
    SmallVector<Value, 4> loopMNIVs;
    for (auto arg : outerIterationBlock.getArguments()) {
      loopMNIVs.emplace_back(arg);
    }

    // Initialize the output of A*B
    auto zero = rewriter.create<ConstantOp>(
        loc, FloatAttr::get(memRefType.getElementType(), 0));
    rewriter.create<StoreOp>(loc, zero, alloc, loopMNIVs);

    // Compute A*B
    auto matmulIterateOp = rewriter.create<KrnlIterateOp>(loc, reductionPack);

    // Compute beta*C, and add up to alpha*A*B (unidirectional broadcasting)
    auto loopCIVs = getLoopIVsForBroadcasting(
        loc, rewriter, loopMNIVs, C, broadcastedDimInfo);
    auto loadedC = rewriter.create<LoadOp>(loc, C, loopCIVs);
    auto loadedAB = rewriter.create<LoadOp>(loc, alloc, loopMNIVs);
    auto alphaAB = rewriter.create<MulFOp>(loc, alpha, loadedAB);
    auto betaC = rewriter.create<MulFOp>(loc, beta, loadedC);
    auto Y = rewriter.create<AddFOp>(loc, alphaAB, betaC);
    rewriter.create<StoreOp>(loc, Y, alloc, loopMNIVs);

    // Insert instructions to do matrix multiplication: A*B
    Block &matmulIterationBlock = matmulIterateOp.bodyRegion().front();
    rewriter.setInsertionPointToStart(&matmulIterationBlock);

    // Induction variables
    SmallVector<Value, 4> loopKIVs, loopAIVs, loopBIVs;
    for (auto arg : matmulIterationBlock.getArguments())
      loopKIVs.emplace_back(arg);
    if (isTransA) {
      loopAIVs.emplace_back(loopKIVs[0]);
      loopAIVs.emplace_back(loopMNIVs[0]);
    } else {
      loopAIVs.emplace_back(loopMNIVs[0]);
      loopAIVs.emplace_back(loopKIVs[0]);
    }
    if (isTransB) {
      loopBIVs.emplace_back(loopMNIVs[1]);
      loopBIVs.emplace_back(loopKIVs[0]);
    } else {
      loopBIVs.emplace_back(loopKIVs[0]);
      loopBIVs.emplace_back(loopMNIVs[1]);
    }

    // Matmul computation
    auto loadedA = rewriter.create<LoadOp>(loc, A, loopAIVs);
    auto loadedB = rewriter.create<LoadOp>(loc, B, loopBIVs);
    auto loadedY = rewriter.create<LoadOp>(loc, alloc, loopMNIVs);
    auto AB = rewriter.create<MulFOp>(loc, loadedA, loadedB);
    auto accumulated = rewriter.create<AddFOp>(loc, loadedY, AB);
    rewriter.create<StoreOp>(loc, accumulated, alloc, loopMNIVs);

    rewriter.replaceOp(op, alloc);

    return matchSuccess();
  }
};

struct ONNXUnsqueezeOpLowering : public ConversionPattern {
  ONNXUnsqueezeOpLowering(MLIRContext *ctx)
      : ConversionPattern(mlir::ONNXUnsqueezeOp::getOperationName(), 1, ctx) {}

  PatternMatchResult
  matchAndRewrite(Operation *op, ArrayRef<Value> operands,
                  ConversionPatternRewriter &rewriter) const final {
    auto loc = op->getLoc();
    auto memRefType = convertToMemRefType(*op->result_type_begin());
    int outRank = memRefType.getRank();

    // Assume that `axes` has been validated by shape inference.
    // So, here we just get it.
    ArrayAttr axisAttrs = llvm::dyn_cast<ONNXUnsqueezeOp>(op).axesAttr();
    SmallVector<int, 4> axes;
    for (auto axisAttr : axisAttrs.getValue()) {
      int axis = axisAttr.cast<IntegerAttr>().getInt();
      axis = axis >= 0 ? axis : (outRank + axis);
      axes.emplace_back(axis);
    }

    // Insert an allocation and deallocation for the result of this operation.
    Value alloc;

    // Compute size in bytes.
    Value tensorSize = rewriter.create<ConstantOp>(
        loc, rewriter.getIntegerAttr(rewriter.getIntegerType(64),
                                     getMemRefEltSizeInBytes(memRefType)));

    bool insertDealloc = checkInsertDealloc(op);
    auto memRefShape = memRefType.getShape();
    if (hasAllConstantDimensions(memRefType)) {
      alloc = insertAllocAndDealloc(memRefType, loc, rewriter, insertDealloc);
      for (int i = 0; i < memRefShape.size(); ++i) {
        Value dimVal = rewriter.create<ConstantOp>(
            loc, rewriter.getIntegerAttr(rewriter.getIntegerType(64),
                                         memRefShape[i]));
        tensorSize = rewriter.create<MulIOp>(loc, tensorSize, dimVal);
      }
    } else {
      // Unknown dimensions are always the operand's dimensions.
      SmallVector<Value, 4> allocOperands;
      for (int outIdx = 0, inIdx = 0; outIdx < memRefShape.size(); ++outIdx) {
        Value dimVal = nullptr;
        if (memRefShape[outIdx] < 0) {
          Value index = rewriter.create<DimOp>(loc, operands[0], inIdx);
          dimVal = rewriter.create<IndexCastOp>(
              loc, index, rewriter.getIntegerType(64));
          allocOperands.emplace_back(index);
        } else {
          dimVal = rewriter.create<ConstantOp>(
              loc, rewriter.getIntegerAttr(rewriter.getIntegerType(64),
                                           memRefShape[outIdx]));
        }
        tensorSize = rewriter.create<MulIOp>(loc, tensorSize, dimVal);
        if (std::find(axes.begin(), axes.end(), outIdx) == axes.end())
          inIdx++;
      }
      alloc = rewriter.create<AllocOp>(loc, memRefType, allocOperands);
      auto *parentBlock = alloc.getDefiningOp()->getBlock();
      if (insertDealloc) {
        auto dealloc = rewriter.create<DeallocOp>(loc, alloc);
        dealloc.getOperation()->moveBefore(&parentBlock->back());
      }
    }
    rewriter.create<KrnlMemcpyOp>(loc, alloc, operands[0], tensorSize);
    rewriter.replaceOp(op, alloc);
    return matchSuccess();
  }
};

struct ONNXTransposeOpLowering : public ConversionPattern {
  ONNXTransposeOpLowering(MLIRContext *ctx)
      : ConversionPattern(mlir::ONNXTransposeOp::getOperationName(), 1, ctx) {}

  PatternMatchResult
  matchAndRewrite(Operation *op, ArrayRef<Value> operands,
                  ConversionPatternRewriter &rewriter) const final {
    auto loc = op->getLoc();
    // Insert an allocation and deallocation for the result of this operation.
    auto memRefType = convertToMemRefType(*op->result_type_begin());
    Value alloc;
    bool insertDealloc = checkInsertDealloc(op);

    if (hasAllConstantDimensions(memRefType))
      alloc = insertAllocAndDealloc(memRefType, loc, rewriter, insertDealloc);
    else
      alloc = insertAllocAndDealloc(memRefType, loc, rewriter, insertDealloc,
                                    {operands[0]});

    // Number of loops
    auto memRefShape = memRefType.getShape();
    int64_t rank = memRefShape.size();

    // Define loops.
    std::vector<Value> originalLoops;
    std::vector<Value> optimizedLoops;
    Block *optimizationBlock = defineLoops(rewriter, loc, originalLoops,
        optimizedLoops, rank);

    KrnlIterateOperandPack pack(rewriter, originalLoops, optimizedLoops);
    // Iterate over the loop nest using the input shape.
    for (int i = 0; i < rank; ++i)
      addDimensionToPack(rewriter, loc, pack, operands[0], i);

    auto iterateOp = rewriter.create<KrnlIterateOp>(loc, pack);
    Block &iterationBlock = iterateOp.bodyRegion().front();

    // Now perform the insertions into the body of the
    // just generated instructions:

    // 1. Insert any optimizations in the KrnlOptimizeLoopsOp body.
    rewriter.setInsertionPointToEnd(optimizationBlock);
    // Return from KrnlOptimizeLoopsOp body.
    // When no optimizations are present we just return the loops
    // unchaged.
    rewriter.create<KrnlReturnLoopsOp>(loc, originalLoops);

    // 2. Insert instructions inside the KernelIterateOp body.
    rewriter.setInsertionPointToStart(&iterationBlock);

    // Handle the operation.

    // Read perm attribute.
    SmallVector<int, 4> perm;
    auto permAttribute = llvm::dyn_cast<ONNXTransposeOp>(op).permAttr();
    if (permAttribute) {
      for (auto permVal : permAttribute.getValue())
        perm.emplace_back(permVal.cast<IntegerAttr>().getInt());
    } else {
      // TODO: Remove when perm is guaranteed to be present (even for
      // the default case). This means that perm was added by shape
      // inference or another pass to contain the values corresponding
      // to the default behavior of Transpose. 
      for (int i = iterationBlock.getArguments().size()-1; i >= 0; i--)
        perm.emplace_back(i);
    }

    SmallVector<Value, 4> inLoopIVs;
    for (auto arg : iterationBlock.getArguments())
      inLoopIVs.emplace_back(arg);

    SmallVector<Value, 4> outLoopIVs;
    for (int i=0; i<iterationBlock.getArguments().size(); ++i)
      outLoopIVs.emplace_back(iterationBlock.getArguments()[perm[i]]);

    auto inVal = rewriter.create<LoadOp>(loc, operands[0], inLoopIVs);
    rewriter.create<StoreOp>(loc, inVal, alloc, outLoopIVs);

    rewriter.replaceOp(op, alloc);

    return matchSuccess();
  }
};

struct ONNXIdentityOpLowering : public ConversionPattern {
  ONNXIdentityOpLowering(MLIRContext *ctx)
      : ConversionPattern(mlir::ONNXIdentityOp::getOperationName(), 1, ctx) {}

  PatternMatchResult
  matchAndRewrite(Operation *op, ArrayRef<Value> operands,
                  ConversionPatternRewriter &rewriter) const final {
    rewriter.replaceOp(op, operands[0]);
    return matchSuccess();
  }
};

struct ONNXConvNoBiasOpLowering : public ConversionPattern {
  ONNXConvNoBiasOpLowering(MLIRContext *ctx)
      : ConversionPattern(mlir::ONNXConvNoBiasOp::getOperationName(), 1, ctx) {}

  PatternMatchResult
  matchAndRewrite(Operation *op, ArrayRef<Value> operands,
                  ConversionPatternRewriter &rewriter) const final {
    auto loc = op->getLoc();
    // Insert an allocation and deallocation for the result of this operation.
    auto memRefType = convertToMemRefType(*op->result_type_begin());
    Value alloc;
    bool insertDealloc = checkInsertDealloc(op);
    ONNXConvNoBiasOp convOp = llvm::dyn_cast<ONNXConvNoBiasOp>(op);

    if (hasAllConstantDimensions(memRefType))
      alloc = insertAllocAndDealloc(memRefType, loc, rewriter, insertDealloc);
    else
      alloc = insertAllocAndDealloc(memRefType, loc, rewriter, insertDealloc,
                                    {operands[0]});

    auto resultShape = memRefType.getShape();
    auto inputShape = operands[0].getType().cast<MemRefType>().getShape();
    auto kernelShape = operands[1].getType().cast<MemRefType>().getShape();

    // R = ConvNoBias(D, K)
    //
    // The input/output shapes will look like this:
    //
    // D (NxCxHxW) x K (MxC/groupxKHxKW) -> R (NxMxRHxRW)
    //
    // M is a multiple of the number of groups:
    //   M = group * kernelsPerGroup
    //
    // The loop nest will look as follows:
    //
    // strides = [s1, s2]
    //
    // kernelsPerGroup = M / group;
    // for n = 0 .. N:
    //   for g = 0 .. group:
    //     for m = 0 .. kernelsPerGroup:
    //       kernel = g * kernelsPerGroup + m;
    //       for r1 = 0 .. RH:
    //         for r2 = 0 .. RW:
    //           R[n][kernel][r1][r2] = 0;
    //           for c = 0 .. C/group:
    //             for k1 = 0 .. KH:
    //               for k2 = 0 .. KW:
    //                 R[n][kernel][r1][r2] =
    //                   D[n][g * (C / group) + c][s1 * r1 + k1][s2 * r2 + k2] *
    //                   K[kernel][c][k1][k2];
    //
    // Naming:
    //   n, g, m: outer loop nest indices
    //   r1, r2: spatial loop nest indices
    //   c, k1, k2: inner loop nest indices
    //
    // TODO: handle padding.
    //
    // In the general case:
    //
    // D (NxCxD1xD2x...xDdim) x K (MxC/groupxK1xK2x...xKdim)
    //     -> R (NxMxR1xR2x...xRdim)
    //
    // The above loop nest can be adapted by increasing the number
    // of r- and k-index loop i.e. r1 r2 and k1 k2 loops.

    // Set up outermost loops: n g m r1 r2 ... rdim
    // Skip g if group is 1.

    // Before we start the iteration we need to compute the number of
    // unsplit kernels and fetch the number of groups from the attribute
    // list. Group is always a compilation constant.
    int64_t group = convOp.group().getSExtValue();
    // Compute the number of unsplit kernels. The number of kernels
    // must be a multiple of the number of groups.
    int64_t kernelsPerGroup = floor(kernelShape[0] / group);
    auto kernelsPerGroupValue =
        rewriter.create<ConstantIndexOp>(loc, kernelsPerGroup);
    auto zero = rewriter.create<ConstantOp>(
        loc, FloatAttr::get(memRefType.getElementType(), 0));
    Value subchannels;
    if (kernelShape[1] < 0) {
      subchannels =
          rewriter.create<DimOp>(loc, operands[1], 1).getResult();
    } else {
      subchannels = rewriter.create<ConstantIndexOp>(
          loc, kernelShape[1]);
    }

    // 1. Define outer loops and emit empty optimization block:
    int64_t nOuterLoops = (group > 1) ? 3 : 2;
    std::vector<Value> outerLoops;
    std::vector<Value> optimizedOuterLoops;
    Block *optimizationBlock = defineLoops(rewriter, loc, outerLoops,
        optimizedOuterLoops, nOuterLoops);

    // Prepare iteration arguments over outer loop nest.
    KrnlIterateOperandPack pack(
        rewriter, outerLoops, optimizedOuterLoops);
    //   for n = 0 .. N:
    pack.pushConstantBound(0);
    if (inputShape[0] < 0)
      pack.pushOperandBound(
          rewriter.create<DimOp>(loc, operands[0], 0).getResult());
    else
      pack.pushConstantBound(inputShape[0]);
    //   for g = 0 .. N:
    if (group > 1) {
      pack.pushConstantBound(0);
      pack.pushConstantBound(group);
    }
    //   for m = 0 .. kernelsPerGroup:
    pack.pushConstantBound(0);
    pack.pushConstantBound(kernelsPerGroup);
    // Outer loop iteration.
    auto iterateOp = rewriter.create<KrnlIterateOp>(loc, pack);
    Block &outerIterationBlock = iterateOp.bodyRegion().front();
    // Emit optimizations for outer loops:
    rewriter.setInsertionPointToEnd(optimizationBlock);
    rewriter.create<KrnlReturnLoopsOp>(loc, outerLoops);
    rewriter.setInsertionPointToStart(&outerIterationBlock);
    {
      // 2. Emit the body of the outer loop nest.

      // 2.1 Compute kernel order number: kernel = g * kernelsPerGroup + m;
      // If group is not set then the value of the kernel ID is
      // identical to that of the loop over kernels.
      Value kernel = outerIterationBlock.getArguments()[1];
      if (group > 1) {
        // Middle loop is over groups and third loop is over the
        // kernel identifiers in the current group.
        auto kernelsOffset = rewriter.create<MulIOp>(loc,
            outerIterationBlock.getArguments()[1],
            kernelsPerGroupValue);
        kernel = rewriter.create<AddIOp>(loc, kernelsOffset,
            outerIterationBlock.getArguments()[2]);
      }

      // 2.2 Define spatial loops
      int64_t nSpatialLoops = resultShape.size() - 2;
      std::vector<Value> spatialLoops;
      std::vector<Value> optimizedSpatialLoops;
      Block *optSpatialLoopBlock = defineLoops(rewriter, loc, spatialLoops,
        optimizedSpatialLoops, nSpatialLoops);

      // 2.3 Prepare iteration arguments for spatial loop nest.
      KrnlIterateOperandPack spatialPack(
        rewriter, spatialLoops, optimizedSpatialLoops);
      for (int i = 2; i < resultShape.size(); ++i)
        addDimensionToPack(rewriter, loc, spatialPack, alloc, i);

      // 2.4 Emit loop nest over output spatial dimensions.
      //   for rX = 0 .. RX
      auto spatialIterateOp =
          rewriter.create<KrnlIterateOp>(loc, spatialPack);
      Block &spatialIterationBlock = spatialIterateOp.bodyRegion().front();
      // 2.5 Emit optimizations for outer loops:
      rewriter.setInsertionPointToEnd(optSpatialLoopBlock);
      rewriter.create<KrnlReturnLoopsOp>(loc, spatialLoops);
      rewriter.setInsertionPointToStart(&spatialIterationBlock);
      {
        // 3. Emit the body of the spatial loop nest.
        // 3.1 Emit: R[n][kernel][r1][r2] = 0;
        SmallVector<Value, 4> resultIndices;
        // n
        resultIndices.emplace_back(outerIterationBlock.getArguments()[0]);
        // kernel
        resultIndices.emplace_back(kernel);
        // rX
        for (auto arg : spatialIterationBlock.getArguments())
          resultIndices.emplace_back(arg);
        // Store initializer value into output location.
        rewriter.create<StoreOp>(loc, zero, alloc, resultIndices);

        // 3.2 Define inner loops.
        int64_t nInnerLoops = 1 + (kernelShape.size() - 2);
        std::vector<Value> innerLoops;
        std::vector<Value> optimizedInnerLoops;
        Block *optInnerLoopBlock = defineLoops(rewriter, loc, innerLoops,
            optimizedInnerLoops, nInnerLoops);

        // 3.3 Prepare iteration arguments for inner loop nest.
        KrnlIterateOperandPack innerPack(
            rewriter, innerLoops, optimizedInnerLoops);
        //   for c = 0 .. C/group
        innerPack.pushConstantBound(0);
        innerPack.pushConstantBound(kernelShape[1]);
        //   for Kx = 0 .. KX
        for (int i = 2; i < kernelShape.size(); ++i)
          addDimensionToPack(rewriter, loc, innerPack, operands[1], i);

        // 3.4 Emit inner loop nest.
        auto innerIterateOp =
            rewriter.create<KrnlIterateOp>(loc, innerPack);
        Block &innerIterationBlock = innerIterateOp.bodyRegion().front();
        // 3.5 Emit optimizations for outer loops:
        rewriter.setInsertionPointToEnd(optInnerLoopBlock);
        rewriter.create<KrnlReturnLoopsOp>(loc, innerLoops);
        rewriter.setInsertionPointToStart(&innerIterationBlock);
        {
          // 4. Emit inner loop body
          // R[n][kernel][r1][r2] =
          //   D[n][g * (C / group) + c][s1 * r1 + k1][s2 * r2 + k2] *
          //   K[kernel][c][k1][k2];

          // 4.1 Prepare indices for accesing the data tensor.
          SmallVector<Value, 4> dataIndices;
          // n
          dataIndices.emplace_back(outerIterationBlock.getArguments()[0]);
          // g * (C / group) + c
          Value channelDepth = innerIterationBlock.getArguments()[0];
          if (group > 1)
            channelDepth = rewriter.create<AddIOp>(loc, channelDepth,
                rewriter.create<MulIOp>(loc, subchannels,
                    outerIterationBlock.getArguments()[1]));
          dataIndices.emplace_back(channelDepth);
          // sX * rX + kX
          auto stridesAttribute = convOp.stridesAttr();
          // Read strides attribute
          SmallVector<int, 4> strides;
          if (stridesAttribute)
            for (auto stride : stridesAttribute.getValue())
              strides.emplace_back(stride.cast<IntegerAttr>().getInt());
          for (int i = 0; i < kernelShape.size() - 2; ++i) {
            Value spatialIndex = spatialIterationBlock.getArguments()[i];
            // If strides are present then emit the correct access index.
            if (stridesAttribute && strides[i] > 1)
              spatialIndex = rewriter.create<MulIOp>(loc,
                  rewriter.create<ConstantIndexOp>(loc, strides[i]),
                  spatialIterationBlock.getArguments()[i]);
            dataIndices.emplace_back(
                rewriter.create<AddIOp>(loc, spatialIndex,
                    innerIterationBlock.getArguments()[i+1]));
          }

          // 4.2 Prepare indices for accessing the kernel tensor.
          SmallVector<Value, 4> kernelIndices;
          // kernel
          kernelIndices.emplace_back(kernel);
          // c
          kernelIndices.emplace_back(innerIterationBlock.getArguments()[0]);
          // kX
          for (int i = 0; i < kernelShape.size() - 2; ++i)
            kernelIndices.emplace_back(
                innerIterationBlock.getArguments()[i+1]);

          // 4.3 Compute convolution.
          auto loadData =
              rewriter.create<LoadOp>(loc, operands[0], dataIndices);
          auto loadKernel =
              rewriter.create<LoadOp>(loc, operands[1], kernelIndices);
          auto loadPartialSum =
              rewriter.create<LoadOp>(loc, alloc, resultIndices);
          Value result = rewriter.create<AddFOp>(loc, loadPartialSum,
              rewriter.create<MulFOp>(loc, loadData, loadKernel));
          // 4.4 Store computed value into output location.
          rewriter.create<StoreOp>(loc, result, alloc, resultIndices);
        }
      }
    }
    rewriter.replaceOp(op, alloc);

    return matchSuccess();
  }
};

//===----------------------------------------------------------------------===//
// Reduction ops lowering to Krnl dialect.
//===----------------------------------------------------------------------===//
template <typename ONNXReductionOp>
struct ONNXReductionOpLowering : public ConversionPattern {
  ONNXReductionOpLowering(MLIRContext *ctx)
      : ConversionPattern(ONNXReductionOp::getOperationName(), 1, ctx) {}

  PatternMatchResult
  matchAndRewrite(Operation *op, ArrayRef<Value> operands,
                  ConversionPatternRewriter &rewriter) const final {
    /*
     * Condition: reduction function must be associative and commutative.
     *
     * Example 1 (here, reduction function is `+`):
     * Induction variables: (i0, i1, i2)
     * axes = [0, 2]
     * keepdims = true
     * krnl.iterate() with (i0, i1, i2) {
     *   Y(0, i1, 0) += X(i0, i1, i2)
     * }
     *
     * Example 2 (here, reduction function is `+`):
     * Induction variables: (i0, i1, i2)
     * axes = [0, 2]
     * keepdims = false
     * krnl.iterate() with (i0, i1, i2) {
     *   Y(i1) += X(i0, i1, i2)
     * }
     *
    */
    auto loc = op->getLoc();
    auto memRefInType = operands[0].getType().cast<MemRefType>();
    auto memRefInShape = memRefInType.getShape();
    auto memRefOutType = convertToMemRefType(*op->result_type_begin());
    int64_t inRank = memRefInType.getRank();
    int64_t outRank = memRefOutType.getRank();

    // Get attributes
    ArrayAttr axisAttrs = llvm::dyn_cast<ONNXReductionOp>(op).axesAttr();
    std::vector<int64_t> axes;
    if (axisAttrs) {
      for (auto axisAttr : axisAttrs.getValue()) {
        int64_t axis = axisAttr.cast<IntegerAttr>().getInt();
        axis = axis >= 0 ? axis : (inRank + axis);
        assert(axis >= -inRank && axis <= inRank - 1);
        if (std::find(axes.begin(), axes.end(), axis) == axes.end())
          axes.push_back(axis);
      }
    } else {
      for (decltype(inRank) i = 0; i < inRank; ++i) {
        axes.push_back(i);
      }
    }
    // KeepDims
    auto keepdims =
        llvm::dyn_cast<ONNXReductionOp>(op).keepdims();
    bool isKeepdims = (keepdims == 1) ? true : false;

    // Get type information
    auto memRefOutShape = memRefOutType.getShape();
    auto elementOutType = memRefOutType.getElementType();
    std::map<int64_t, int64_t> outInDimMap =
        getReductionMapping(memRefInType, axes, isKeepdims);

    // Insert an allocation and deallocation for the result of this operation.
    Value alloc;
    bool insertDealloc = checkInsertDealloc(op);
    if (hasAllConstantDimensions(memRefOutType)) {
      alloc = insertAllocAndDealloc(memRefOutType, loc, rewriter, insertDealloc);
    } else {
      SmallVector<Value, 2> allocOperands;
      for (decltype(outRank) i = 0; i < outRank; ++i) {
        if (memRefOutShape[i] < 0) {
          auto dim = rewriter.create<DimOp>(loc, operands[0], outInDimMap[i]);
          allocOperands.push_back(dim);
        }
      }
      alloc = rewriter.create<AllocOp>(loc, memRefOutType, allocOperands);
      if (insertDealloc) {
        auto *parentBlock = alloc.getDefiningOp()->getBlock();
        auto dealloc = rewriter.create<DeallocOp>(loc, alloc);
        dealloc.getOperation()->moveBefore(&parentBlock->back());
      }
    }

    // There are two Krnl loops:
    // - One to initialize the result memref, and
    // - One to do reduction

    // Define loops to initialize the result.
    std::vector<Value> originalLoopsInit;
    std::vector<Value> optimizedLoopsInit;
    Block *optimizationBlockInit = defineLoops(rewriter, loc, originalLoopsInit,
            optimizedLoopsInit, outRank);

    // Iteration information
    KrnlIterateOperandPack packInit(rewriter, originalLoopsInit,
        optimizedLoopsInit);
    for (decltype(outRank) i = 0; i < outRank; ++i) {
      addDimensionToPack(rewriter, loc, packInit, alloc, i);
    }
    auto iterateOpInit = rewriter.create<KrnlIterateOp>(loc, packInit);
    Block &iterationBlockInit = iterateOpInit.bodyRegion().front();

    // Perform the insertions into the body of the initialization loop.
    // No optimization
    rewriter.setInsertionPointToEnd(optimizationBlockInit);
    rewriter.create<KrnlReturnLoopsOp>(loc, originalLoopsInit);

    // Insert instructions inside the KernelIterateOp body.
    rewriter.setInsertionPointToStart(&iterationBlockInit);

    // Handle the operation:
    SmallVector<Value, 4> loopIVs;
    for (auto arg : iterationBlockInit.getArguments()) {
      loopIVs.push_back(arg);
    }

    Value identity;
    if (elementOutType.isa<FloatType>()) {
      identity = rewriter.create<ConstantOp>(
          loc, FloatAttr::get(elementOutType,
                              getIdentityValue<float, ONNXReductionOp>()));
    } else if (elementOutType.isa<IntegerType>()) {
      identity = rewriter.create<ConstantOp>(
          loc, IntegerAttr::get(elementOutType,
                                getIdentityValue<int, ONNXReductionOp>()));
    } else {
      emitError(loc, "unsupported element type");
    }
    rewriter.create<StoreOp>(loc, identity, alloc, loopIVs);

    // Define an Krnl loop to do reduction.
    rewriter.setInsertionPointAfter(iterateOpInit);
    std::vector<Value> originalLoops, optimizedLoops;
    Block *optimizationBlock = defineLoops(rewriter, loc, originalLoops,
            optimizedLoops, inRank);
    // Iteration information
    KrnlIterateOperandPack pack(rewriter, originalLoops, optimizedLoops);
    for (decltype(inRank) i = 0; i < inRank; ++i) {
      addDimensionToPack(rewriter, loc, pack, operands[0], i);
    }
    auto iterateOp = rewriter.create<KrnlIterateOp>(loc, pack);
    Block &iterationBlock = iterateOp.bodyRegion().front();

    // Perform the insertions into the body of the reduction loop.
    // No optimization
    rewriter.setInsertionPointToEnd(optimizationBlock);
    rewriter.create<KrnlReturnLoopsOp>(loc, originalLoops);

    // Insert instructions inside the KernelIterateOp body.
    rewriter.setInsertionPointToStart(&iterationBlock);

    // Handle the operation:
    SmallVector<Value, 4> inLoopIVs, outLoopIVs;
    auto args = iterationBlock.getArguments();
    for (int i = 0; i < args.size(); ++i) {
      inLoopIVs.push_back(args[i]);
    }
    Value zeroIndex = nullptr;
    for (decltype(inRank) i = 0; i < outRank; ++i) {
      if (outInDimMap.find(i) != outInDimMap.end()) {
        outLoopIVs.push_back(inLoopIVs[outInDimMap[i]]);
      } else {
        if (zeroIndex) {
          outLoopIVs.push_back(zeroIndex);
        } else {
          zeroIndex = rewriter.create<ConstantIndexOp>(loc, 0);
          outLoopIVs.push_back(zeroIndex);
        }
      }
    }

    Value next, accumulated;
    next = rewriter.create<LoadOp>(loc, operands[0], inLoopIVs);
    accumulated = rewriter.create<LoadOp>(loc, alloc, outLoopIVs);
    accumulated = mapToLowerScalarOp<ONNXReductionOp>(
        op, memRefOutType.getElementType(), {accumulated, next}, rewriter);
    rewriter.create<StoreOp>(loc, accumulated, alloc, outLoopIVs);

    rewriter.replaceOp(op, alloc);
    return matchSuccess();
  }
};

//===----------------------------------------------------------------------===//
// EntryPoint Op lowering to Krnl Entry Point.
//===----------------------------------------------------------------------===//

class ONNXEntryPointLowering : public OpRewritePattern<ONNXEntryPointOp> {
public:
  using OpRewritePattern<ONNXEntryPointOp>::OpRewritePattern;

  PatternMatchResult matchAndRewrite(ONNXEntryPointOp op,
                                     PatternRewriter &rewriter) const override {
    rewriter.replaceOpWithNewOp<KrnlEntryPointOp>(
        op,
        op.getAttrOfType<SymbolRefAttr>(
            ONNXEntryPointOp::getEntryPointFuncAttrName()),
        op.getAttrOfType<IntegerAttr>(ONNXEntryPointOp::getNumInputsAttrName()),
        op.getAttrOfType<IntegerAttr>(
            ONNXEntryPointOp::getNumOutputsAttrName()));
    return matchSuccess();
  }
};

//===----------------------------------------------------------------------===//
// Conversion from Tensor type to the Standard dialect MemRef type.
//===----------------------------------------------------------------------===//

struct TensorTypeConverter : public TypeConverter {
  using TypeConverter::TypeConverter;

  LogicalResult convertType(Type t, SmallVectorImpl<Type> &results) override {
    if (auto type = convertToMemRefType(t)) {
      results.push_back(type);
      return success();
    }

    results.push_back(t);
    return success();
  }

  /// Return true if the inputs and outputs of the given function type are
  /// legal. [Taken from MLIR and adapted to only check the legality of the
  /// inputs. Once unranked results can be handled gracefully this
  /// override needs to be removed in favour of the original MLIR one.]
  bool isSignatureLegal(FunctionType funcType) {
    return llvm::all_of(funcType.getInputs(),
                        [this](Type type) { return isLegal(type); });
  }
};

} // end anonymous namespace.

//===----------------------------------------------------------------------===//
// Frontend to Krnl Dialect lowering pass
//===----------------------------------------------------------------------===//

/// This is a partial lowering to Krnl loops of the ONNX operations.
namespace {
struct FrontendToKrnlLoweringPass
    : public ModulePass<FrontendToKrnlLoweringPass> {
  void runOnModule() final;
};
} // end anonymous namespace.

void FrontendToKrnlLoweringPass::runOnModule() {
  auto module = getModule();

  // The first thing to define is the conversion target. This will define the
  // final target for this lowering.
  ConversionTarget target(getContext());

  // We define the specific operations, or dialects, that are legal targets for
  // this lowering.
  target
      .addLegalDialect<KrnlOpsDialect, AffineOpsDialect, StandardOpsDialect>();

  // TODO: enable this once more ops are supported.
  // We also define the ONNX dialect as Illegal so that the conversion will fail
  // if any of these operations are *not* converted.
  // target.addIllegalDialect<mlir::ONNXOpsDialect>();

  // TODO: add any other ops which are considered legal.
  // Some operations can be marked as being still legal.
  // Example: target.addLegalOp<mlir::OpName>();

  // Now that the conversion target has been defined, we just need to provide
  // the set of patterns that will lower the frontend operations.
  OwningRewritePatternList patterns;

  // Convert TensorType to MemRef
  TensorTypeConverter tensor_to_memref_converter;
  target.addDynamicallyLegalOp<FuncOp>([&](FuncOp op) {
    // FuncOp is legal only if types have been converted to Std types.
    return tensor_to_memref_converter.isSignatureLegal(op.getType());
  });

  // Type conversion for function signatures.
  // Call MLIR FuncOp signature conversion when result type is
  // a ranked tensor.
  populateFuncOpTypeConversionPattern(patterns, &getContext(),
                                      tensor_to_memref_converter);

  // Frontent operation lowering.
  patterns.insert<ONNXElementwiseUnaryOpLowering<mlir::ONNXExpOp>,
                  ONNXElementwiseUnaryOpLowering<mlir::ONNXTanhOp>,
                  ONNXElementwiseUnaryOpLowering<mlir::ONNXSinhOp>,
                  ONNXElementwiseUnaryOpLowering<mlir::ONNXCoshOp>,
                  ONNXElementwiseUnaryOpLowering<mlir::ONNXCosOp>,
                  ONNXElementwiseUnaryOpLowering<mlir::ONNXLogOp>,
                  ONNXElementwiseUnaryOpLowering<mlir::ONNXSigmoidOp>,
                  ONNXElementwiseUnaryOpLowering<mlir::ONNXHardSigmoidOp>,
                  ONNXElementwiseUnaryOpLowering<mlir::ONNXEluOp>,
                  ONNXElementwiseUnaryOpLowering<mlir::ONNXReluOp>,
                  ONNXElementwiseUnaryOpLowering<mlir::ONNXLeakyReluOp>,
                  ONNXElementwiseUnaryOpLowering<mlir::ONNXSeluOp>,
                  ONNXElementwiseUnaryOpLowering<mlir::ONNXReciprocalOp>,
                  ONNXElementwiseUnaryOpLowering<mlir::ONNXSoftplusOp>,
                  ONNXElementwiseUnaryOpLowering<mlir::ONNXSoftsignOp>,
                  ONNXElementwiseUnaryOpLowering<mlir::ONNXSqrtOp>,
                  ONNXElementwiseUnaryOpLowering<mlir::ONNXSignOp>,
                  ONNXElementwiseVariadicOpLowering<mlir::ONNXAddOp>,
                  ONNXElementwiseVariadicOpLowering<mlir::ONNXMulOp>,
                  ONNXElementwiseVariadicOpLowering<mlir::ONNXDivOp>,
                  ONNXElementwiseVariadicOpLowering<mlir::ONNXSubOp>,
                  ONNXElementwiseVariadicOpLowering<mlir::ONNXAndOp>,
                  ONNXElementwiseVariadicOpLowering<mlir::ONNXOrOp>,
                  ONNXElementwiseVariadicOpLowering<mlir::ONNXXorOp>,
                  ONNXElementwiseVariadicOpLowering<mlir::ONNXSumOp>,
                  ONNXElementwiseVariadicOpLowering<mlir::ONNXMaxOp>,
                  ONNXElementwiseVariadicOpLowering<mlir::ONNXMinOp>,
                  ONNXReshapeOpLowering, ONNXEntryPointLowering,
                  ONNXReductionOpLowering<mlir::ONNXReduceMaxOp>,
                  ONNXReductionOpLowering<mlir::ONNXReduceMinOp>,
                  ONNXReductionOpLowering<mlir::ONNXReduceProdOp>,
                  ONNXReductionOpLowering<mlir::ONNXReduceSumOp>,
                  ONNXSoftmaxOpLowering, ONNXGemmOpLowering,
                  ONNXUnsqueezeOpLowering, ONNXTransposeOpLowering,
                  ONNXIdentityOpLowering, ONNXConvNoBiasOpLowering
                  >(&getContext());

  // With the target and rewrite patterns defined, we can now attempt the
  // conversion. The conversion will signal failure if any of our `illegal`
  // operations were not converted successfully.
  if (failed(applyPartialConversion(module, target, patterns)))
    signalPassFailure();
}

std::unique_ptr<Pass> mlir::createLowerToKrnlPass() {
  return std::make_unique<FrontendToKrnlLoweringPass>();
}

static PassRegistration<FrontendToKrnlLoweringPass>
    pass("lower-frontend", "Lower frontend ops to Krnl dialect.");<|MERGE_RESOLUTION|>--- conflicted
+++ resolved
@@ -1284,20 +1284,13 @@
   PatternMatchResult
   matchAndRewrite(Operation *op, ArrayRef<Value> operands,
                   ConversionPatternRewriter &rewriter) const final {
-<<<<<<< HEAD
     auto loc = op->getLoc();
 
+    auto memRefType = convertToMemRefType(*op->result_type_begin());
+    auto memRefShape = memRefType.getShape();
+    auto inputShape = operands[0].getType().cast<MemRefType>().getShape();
+
     // Insert an allocation and deallocation for the result of this operation.
-    auto memRefType = convertToMemRefType(*op->result_type_begin());
-=======
-    auto tensorType = (*op->result_type_begin()).cast<TensorType>();
-    auto inputShape = operands[0].getType().cast<MemRefType>().getShape();
-    auto loc = op->getLoc();
-
-    // Insert an allocation and deallocation for the result of this operation.
-    auto memRefType = convertTensorToMemRef(tensorType);
-    auto memRefShape = memRefType.getShape();
->>>>>>> 49dae74e
     Value alloc;
 
     // Compute size in bytes using the input tensor.
