--- conflicted
+++ resolved
@@ -117,16 +117,12 @@
         op->getName().getStringRef() != "onnx.GemmNoBias" &&
         op->getName().getStringRef() != "onnx.Reshape" &&
         op->getName().getStringRef() != "onnx.Transpose" &&
-<<<<<<< HEAD
         op->getName().getStringRef() != "onnx.ReduceMax" &&
         op->getName().getStringRef() != "onnx.ReduceMin" &&
         op->getName().getStringRef() != "onnx.ReduceProd" &&
         op->getName().getStringRef() != "onnx.ReduceSum" &&
-        op->getName().getStringRef() != "onnx.Softmax")
-=======
         op->getName().getStringRef() != "onnx.Softmax" &&
         op->getName().getStringRef() != "onnx.ConvNoBias")
->>>>>>> e64c63b0
       return false;
     return llvm::any_of(op->getResultTypes(), [](Type result_type) {
       return !result_type.isa<RankedTensorType>();
