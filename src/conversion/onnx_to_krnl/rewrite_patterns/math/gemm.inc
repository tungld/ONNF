//===----- gemm.inc - Lowering Gemm Op ------------------------------------===//
//
// Copyright 2019 The IBM Research Authors.
//
// =============================================================================
//
// This file lowers the ONNX Gemm Operator to Krnl dialect.
//
//===----------------------------------------------------------------------===//

template <typename GemmOp>
struct ONNXGemmOpLowering : public ConversionPattern {
  ONNXGemmOpLowering(MLIRContext *ctx)
      : ConversionPattern(GemmOp::getOperationName(), 1, ctx) {}

  PatternMatchResult
  matchAndRewrite(Operation *op, ArrayRef<Value> operands,
                  ConversionPatternRewriter &rewriter) const final {
    auto loc = op->getLoc();
    auto has_bias = (operands.size() == 3);

    Value A, B, C;
    A = operands[0];
    B = operands[1];
    if (has_bias)
      C = operands[2];

<<<<<<< HEAD
    auto alphaAttr = FloatAttr::get(tensorType.getElementType(),
        llvm::dyn_cast<GemmOp>(op).alpha().convertToFloat());
    auto betaAttr = FloatAttr::get(tensorType.getElementType(),
        llvm::dyn_cast<GemmOp>(op).beta().convertToFloat());
=======
    auto memRefType = convertToMemRefType(*op->result_type_begin());

    auto alphaAttr = FloatAttr::get(memRefType.getElementType(),
        llvm::dyn_cast<ONNXGemmOp>(op).alpha().convertToFloat());
    auto betaAttr = FloatAttr::get(memRefType.getElementType(),
        llvm::dyn_cast<ONNXGemmOp>(op).beta().convertToFloat());
>>>>>>> a3f04222
    auto alpha = rewriter.create<ConstantOp>(loc, alphaAttr);
    auto beta = rewriter.create<ConstantOp>(loc, betaAttr);

    bool isTransA = (llvm::dyn_cast<GemmOp>(op).transA() != 0);
    bool isTransB = (llvm::dyn_cast<GemmOp>(op).transB() != 0);

    // Insert an allocation and deallocation for the result of this operation.
    Value alloc;
    bool insertDealloc = checkInsertDealloc(op);
    if (hasAllConstantDimensions(memRefType))
      alloc = insertAllocAndDealloc(memRefType, loc, rewriter, insertDealloc);
    else {
      auto memRefShape = memRefType.getShape();
      SmallVector<Value, 2> allocOperands;
      if (memRefShape[0] < 0) {
        auto dim = rewriter.create<DimOp>(loc, A, (isTransA) ? 1 : 0);
        allocOperands.emplace_back(dim);
      }
      if (memRefShape[1] < 0) {
        auto dim = rewriter.create<DimOp>(loc, B, (isTransB) ? 0 : 1);
        allocOperands.emplace_back(dim);
      }
      alloc = rewriter.create<AllocOp>(loc, memRefType, allocOperands);
      if (insertDealloc) {
        auto *parentBlock = alloc.getDefiningOp()->getBlock();
        auto dealloc = rewriter.create<DeallocOp>(loc, alloc);
        dealloc.getOperation()->moveBefore(&parentBlock->back());
      }
    }

    // Number of loops
    auto memRefShape = memRefType.getShape();
    int64_t numLoops = 3;

    // Define loops.
    std::vector<Value> originalLoops;
    std::vector<Value> optimizedLoops;
    Block *optimizationBlock = defineLoops(rewriter, loc, originalLoops,
            optimizedLoops, numLoops);

    // We have two Krnl loops:
    // - Outer loop iterates over the output matrix dimensions, and
    // - Reduction loop iterates over the reduction dimension.

    // Outer loop
    std::vector<Value> outerLoops, optimizedOuterLoops;
    outerLoops.reserve(2);
    optimizedOuterLoops.reserve(2);
    for (int i = 0; i < 2; ++i) {
      outerLoops.push_back(originalLoops[i]);
      optimizedOuterLoops.push_back(optimizedLoops[i]);
    }
    KrnlIterateOperandPack outerPack(rewriter, outerLoops,
                                      optimizedOuterLoops);
    // Induction variables for the outer loops
    for (int i = 0; i < 2; ++i)
      addDimensionToPack(rewriter, loc, outerPack, alloc, i);

    // Reduction loop
    std::vector<Value> reductionLoops, optimizedReductionLoops;
    reductionLoops.reserve(1);
    optimizedReductionLoops.reserve(1);
    reductionLoops.push_back(originalLoops[2]);
    optimizedReductionLoops.push_back(optimizedLoops[2]);
    KrnlIterateOperandPack reductionPack(rewriter, reductionLoops,
                                         optimizedReductionLoops);
    // Induction variable for the reduction dimension
    // Try to find and use a static value from A or B first.
    // If it failed then use a dynamic value.
    auto ATy = A.getType().cast<MemRefType>();
    auto BTy = B.getType().cast<MemRefType>();
    int64_t K_A_Idx = (isTransA) ? 0 : 1;
    int64_t K_B_Idx = (isTransB) ? 1 : 0;
    reductionPack.pushConstantBound(0);
    if (ATy.getShape()[K_A_Idx] != -1)
        reductionPack.pushConstantBound(ATy.getShape()[K_A_Idx]);
    else
      if (BTy.getShape()[K_B_Idx] != -1)
        reductionPack.pushConstantBound(BTy.getShape()[K_B_Idx]);
      else
        reductionPack.pushOperandBound(
            rewriter.create<DimOp>(loc, B, K_B_Idx).getResult());

    // Get run-time dimension information for unknown dimensions used for
    // broadcasting.
    // GemmOp supports unidirectional broadcasting from C to A*B.
    // Hence, it must be enough to get broadcasting information for C only.
    std::map<int, Value> broadcastedDimInfo;
    if (has_bias) {
      auto shape = C.getType().cast<MemRefType>().getShape();
      for (int i = 0; i < shape.size(); ++i) {
        if (shape[i] < 0) {
          auto dim = rewriter.create<DimOp>(loc, C, i).getResult();
          auto one = rewriter.create<ConstantIndexOp>(loc, 1);
          auto isBroadcasted =
              rewriter.create<CmpIOp>(loc, CmpIPredicate::eq, dim, one);
          broadcastedDimInfo.insert(std::make_pair(i, isBroadcasted));
        }
      }
    }

    auto outerIterateOp = rewriter.create<KrnlIterateOp>(loc, outerPack);

    // Now perform the insertions into the body of the
    // just generated instructions:

    // No optimization
    rewriter.setInsertionPointToEnd(optimizationBlock);
    rewriter.create<KrnlReturnLoopsOp>(loc, originalLoops);

    // Insert instructions inside the outer loop.
    Block &outerIterationBlock = outerIterateOp.bodyRegion().front();
    rewriter.setInsertionPointToStart(&outerIterationBlock);

    // Induction variables
    SmallVector<Value, 4> loopMNIVs;
    for (auto arg : outerIterationBlock.getArguments()) {
      loopMNIVs.emplace_back(arg);
    }

    // Initialize the output of A*B
    auto zero = rewriter.create<ConstantOp>(
        loc, FloatAttr::get(memRefType.getElementType(), 0));
    rewriter.create<StoreOp>(loc, zero, alloc, loopMNIVs);

    // Compute A*B
    auto matmulIterateOp = rewriter.create<KrnlIterateOp>(loc, reductionPack);

    // Compute beta*C, and add up to alpha*A*B (unidirectional broadcasting)
    auto loadedAB = rewriter.create<LoadOp>(loc, alloc, loopMNIVs);
    auto alphaAB = rewriter.create<MulFOp>(loc, alpha, loadedAB);
    if (has_bias) {
      auto loopCIVs = getLoopIVsForBroadcasting(loc, rewriter, loopMNIVs, C,
                                                broadcastedDimInfo);
      auto loadedC = rewriter.create<LoadOp>(loc, C, loopCIVs);
      auto betaC = rewriter.create<MulFOp>(loc, beta, loadedC);
      auto Y = rewriter.create<AddFOp>(loc, alphaAB, betaC);
      rewriter.create<StoreOp>(loc, Y, alloc, loopMNIVs);
    } else {
      rewriter.create<StoreOp>(loc, alphaAB, alloc, loopMNIVs);
    }

    // Insert instructions to do matrix multiplication: A*B
    Block &matmulIterationBlock = matmulIterateOp.bodyRegion().front();
    rewriter.setInsertionPointToStart(&matmulIterationBlock);

    // Induction variables
    SmallVector<Value, 4> loopKIVs, loopAIVs, loopBIVs;
    for (auto arg : matmulIterationBlock.getArguments())
      loopKIVs.emplace_back(arg);
    if (isTransA) {
      loopAIVs.emplace_back(loopKIVs[0]);
      loopAIVs.emplace_back(loopMNIVs[0]);
    } else {
      loopAIVs.emplace_back(loopMNIVs[0]);
      loopAIVs.emplace_back(loopKIVs[0]);
    }
    if (isTransB) {
      loopBIVs.emplace_back(loopMNIVs[1]);
      loopBIVs.emplace_back(loopKIVs[0]);
    } else {
      loopBIVs.emplace_back(loopKIVs[0]);
      loopBIVs.emplace_back(loopMNIVs[1]);
    }

    // Matmul computation
    auto loadedA = rewriter.create<LoadOp>(loc, A, loopAIVs);
    auto loadedB = rewriter.create<LoadOp>(loc, B, loopBIVs);
    auto loadedY = rewriter.create<LoadOp>(loc, alloc, loopMNIVs);
    auto AB = rewriter.create<MulFOp>(loc, loadedA, loadedB);
    auto accumulated = rewriter.create<AddFOp>(loc, loadedY, AB);
    rewriter.create<StoreOp>(loc, accumulated, alloc, loopMNIVs);

    rewriter.replaceOp(op, alloc);

    return matchSuccess();
  }
};

void populateLoweringONNXGemmOpPattern(
    OwningRewritePatternList &patterns, MLIRContext *ctx) {
  patterns.insert<ONNXGemmOpLowering<ONNXGemmOp>>(ctx);
  patterns.insert<ONNXGemmOpLowering<ONNXGemmNoBiasOp>>(ctx);
}<|MERGE_RESOLUTION|>--- conflicted
+++ resolved
@@ -25,19 +25,12 @@
     if (has_bias)
       C = operands[2];
 
-<<<<<<< HEAD
-    auto alphaAttr = FloatAttr::get(tensorType.getElementType(),
+    auto memRefType = convertToMemRefType(*op->result_type_begin());
+
+    auto alphaAttr = FloatAttr::get(memRefType.getElementType(),
         llvm::dyn_cast<GemmOp>(op).alpha().convertToFloat());
-    auto betaAttr = FloatAttr::get(tensorType.getElementType(),
+    auto betaAttr = FloatAttr::get(memRefType.getElementType(),
         llvm::dyn_cast<GemmOp>(op).beta().convertToFloat());
-=======
-    auto memRefType = convertToMemRefType(*op->result_type_begin());
-
-    auto alphaAttr = FloatAttr::get(memRefType.getElementType(),
-        llvm::dyn_cast<ONNXGemmOp>(op).alpha().convertToFloat());
-    auto betaAttr = FloatAttr::get(memRefType.getElementType(),
-        llvm::dyn_cast<ONNXGemmOp>(op).beta().convertToFloat());
->>>>>>> a3f04222
     auto alpha = rewriter.create<ConstantOp>(loc, alphaAttr);
     auto beta = rewriter.create<ConstantOp>(loc, betaAttr);
 
